/*
 * Copyright 2000-2017 JetBrains s.r.o.
 *
 * Licensed under the Apache License, Version 2.0 (the "License");
 * you may not use this file except in compliance with the License.
 * You may obtain a copy of the License at
 *
 * http://www.apache.org/licenses/LICENSE-2.0
 *
 * Unless required by applicable law or agreed to in writing, software
 * distributed under the License is distributed on an "AS IS" BASIS,
 * WITHOUT WARRANTIES OR CONDITIONS OF ANY KIND, either express or implied.
 * See the License for the specific language governing permissions and
 * limitations under the License.
 */
package com.intellij.compiler.chainsSearch.context;

import com.intellij.compiler.CompilerReferenceService;
import com.intellij.compiler.backwardRefs.CompilerReferenceServiceEx;
import com.intellij.compiler.chainsSearch.MethodCall;
import com.intellij.openapi.project.Project;
import com.intellij.openapi.util.Key;
import com.intellij.openapi.util.NotNullLazyValue;
import com.intellij.psi.*;
import com.intellij.psi.scope.BaseScopeProcessor;
import com.intellij.psi.scope.ElementClassHint;
import com.intellij.psi.scope.util.PsiScopesUtil;
import com.intellij.psi.search.GlobalSearchScope;
import com.intellij.psi.util.*;
import com.intellij.util.SmartList;
import com.intellij.util.containers.ContainerUtil;
import com.intellij.util.containers.FactoryMap;
import gnu.trove.THashSet;
import gnu.trove.TIntObjectHashMap;
import org.jetbrains.annotations.NotNull;
import org.jetbrains.annotations.Nullable;
import org.jetbrains.jps.backwardRefs.LightRef;

import java.util.List;
import java.util.Map;
import java.util.Objects;
import java.util.Set;
import java.util.function.Predicate;
import java.util.stream.Collectors;
import java.util.stream.Stream;

public class ChainCompletionContext {
  private static final String[] WIDELY_USED_CLASS_NAMES = new String [] {CommonClassNames.JAVA_LANG_STRING,
                                                                  CommonClassNames.JAVA_LANG_OBJECT,
                                                                  CommonClassNames.JAVA_LANG_CLASS};
  private static final Set<String> WIDELY_USED_SHORT_NAMES = ContainerUtil.set("String", "Object", "Class");

  @NotNull
  private final ChainSearchTarget myTarget;
  @NotNull
  private final List<PsiNamedElement> myContextElements;
  @NotNull
  private final PsiElement myContext;
  @NotNull
  private final GlobalSearchScope myResolveScope;
  @NotNull
  private final Project myProject;
  @NotNull
  private final PsiResolveHelper myResolveHelper;
  @NotNull
  private final TIntObjectHashMap<PsiClass> myQualifierClassResolver;
  @NotNull
  private final Map<MethodCall, PsiMethod[]> myResolver;
  @NotNull
  private final CompilerReferenceServiceEx myRefServiceEx;

  private final NotNullLazyValue<Set<LightRef>> myContextClassReferences = new NotNullLazyValue<Set<LightRef>>() {
    @NotNull
    @Override
    protected Set<LightRef> compute() {
      return getContextTypes()
        .stream()
        .map(PsiUtil::resolveClassInType)
        .filter(Objects::nonNull)
        .map(c -> ClassUtil.getJVMClassName(c))
        .filter(Objects::nonNull)
        .mapToInt(c -> myRefServiceEx.getNameId(c))
        .filter(n -> n != 0)
        .mapToObj(n -> new LightRef.JavaLightClassRef(n)).collect(Collectors.toSet());
    }
  };

  public ChainCompletionContext(@NotNull ChainSearchTarget target,
                                @NotNull List<PsiNamedElement> contextElements,
                                @NotNull PsiElement context) {
    myTarget = target;
    myContextElements = contextElements;
    myContext = context;
    myResolveScope = context.getResolveScope();
    myProject = context.getProject();
    myResolveHelper = PsiResolveHelper.SERVICE.getInstance(myProject);
<<<<<<< HEAD
    myQualifierClassResolver = FactoryMap.create(sign1 -> sign1.resolveQualifier(myProject, myResolveScope, accessValidator()));
    myResolver = FactoryMap.create(sign -> sign.resolve(myProject, myResolveScope, accessValidator()));
=======
    myQualifierClassResolver = new TIntObjectHashMap<>();
    myResolver = FactoryMap.createMap(sign -> sign.resolve());
    myRefServiceEx = (CompilerReferenceServiceEx)CompilerReferenceService.getInstance(myProject);
>>>>>>> 614810f8
  }

  @NotNull
  public ChainSearchTarget getTarget() {
    return myTarget;
  }

  public boolean contains(@Nullable PsiType type) {
    if (type == null) return false;
    Set<PsiType> types = getContextTypes();
    if (types.contains(type)) return true;
    for (PsiType contextType : types) {
      if (type.isAssignableFrom(contextType)) {
        return true;
      }
    }
    return false;
  }

  @NotNull
  public CompilerReferenceServiceEx getRefService() {
    return myRefServiceEx;
  }

  @NotNull
  public PsiElement getContextPsi() {
    return myContext;
  }

  public PsiFile getContextFile() {
    return myContext.getContainingFile();
  }

  @NotNull
  public Set<PsiType> getContextTypes() {
    return myContextElements.stream().map(ChainCompletionContext::getType).collect(Collectors.toSet());
  }

  @NotNull
  public Set<LightRef> getContextClassReferences() {
    return myContextClassReferences.getValue();
  }

  @NotNull
  public GlobalSearchScope getResolveScope() {
    return myResolveScope;
  }

  @NotNull
  public Project getProject() {
    return myProject;
  }

  public boolean hasQualifier(@Nullable PsiClass targetClass) {
    return getQualifiers(targetClass).findAny().isPresent();
  }

  public Stream<PsiNamedElement> getQualifiers(@Nullable PsiClass targetClass) {
    if (targetClass == null) return Stream.empty();
    return getQualifiers(JavaPsiFacade.getInstance(myProject).getElementFactory().createType(targetClass));
  }

  public Stream<PsiNamedElement> getQualifiers(@NotNull PsiType targetType) {
    return myContextElements.stream().filter(e -> {
      PsiType elementType = getType(e);
      return elementType != null && targetType.isAssignableFrom(elementType);
    });
  }

  @Nullable
  public PsiClass resolvePsiClass(LightRef.LightClassHierarchyElementDef aClass) {
    int nameId = aClass.getName();
    if (myQualifierClassResolver.contains(nameId)) {
      return myQualifierClassResolver.get(nameId);
    } else {
      PsiClass psiClass = null;
      String name = myRefServiceEx.getName(nameId);
      PsiClass resolvedClass = JavaPsiFacade.getInstance(getProject()).findClass(name, myResolveScope);
      if (resolvedClass != null && accessValidator().test(resolvedClass)) {
        psiClass = resolvedClass;
      }
      myQualifierClassResolver.put(nameId, psiClass);
      return psiClass;
    }
  }

  @NotNull
  public PsiMethod[] resolve(MethodCall sign) {
    return myResolver.get(sign);
  }

  public Predicate<PsiMember> accessValidator() {
    return m -> myResolveHelper.isAccessible(m, myContext, null);
  }

  @Nullable
  public static ChainCompletionContext createContext(@Nullable PsiType targetType,
                                                     @Nullable PsiElement containingElement, boolean suggestIterators) {
    if (containingElement == null) return null;
    ChainSearchTarget target = ChainSearchTarget.create(targetType);
    if (target == null) return null;
    if (suggestIterators) {
      target = target.toIterators();
    }

    Set<? extends PsiVariable> excludedVariables = getEnclosingLocalVariables(containingElement);
    ContextProcessor processor = new ContextProcessor(null, containingElement.getProject(), containingElement, excludedVariables);
    PsiScopesUtil.treeWalkUp(processor, containingElement, containingElement.getContainingFile());
    List<PsiNamedElement> contextElements = processor.getContextElements();

    return new ChainCompletionContext(target, contextElements, containingElement);
  }

  @NotNull
  private static Set<? extends PsiVariable> getEnclosingLocalVariables(@NotNull PsiElement place) {
    Set<PsiLocalVariable> result = new THashSet<>();
    if (place instanceof PsiLocalVariable) result.add((PsiLocalVariable)place);
    PsiElement parent = place.getParent();
    while (parent != null) {
      if (parent instanceof PsiFileSystemItem) break;
      if (parent instanceof PsiLocalVariable && PsiTreeUtil.isAncestor(((PsiLocalVariable)parent).getInitializer(), place, false)) {
        result.add((PsiLocalVariable)parent);
      }
      parent = parent.getParent();
    }
    return result;
  }

  private static class ContextProcessor extends BaseScopeProcessor implements ElementClassHint {
    private final List<PsiNamedElement> myContextElements = new SmartList<>();
    private final PsiVariable myCompletionVariable;
    private final PsiResolveHelper myResolveHelper;
    private final PsiElement myPlace;
    private final Set<? extends PsiVariable> myExcludedVariables;

    private ContextProcessor(@Nullable PsiVariable variable,
                             @NotNull Project project,
                             @NotNull PsiElement place,
                             @NotNull Set<? extends PsiVariable> excludedVariables) {
      myCompletionVariable = variable;
      myResolveHelper = PsiResolveHelper.SERVICE.getInstance(project);
      myPlace = place;
      myExcludedVariables = excludedVariables;
    }

    @Override
    public boolean shouldProcess(DeclarationKind kind) {
      return kind == DeclarationKind.ENUM_CONST ||
             kind == DeclarationKind.FIELD ||
             kind == DeclarationKind.METHOD ||
             kind == DeclarationKind.VARIABLE;
    }

    @Override
    public boolean execute(@NotNull PsiElement element, @NotNull ResolveState state) {
      if ((!(element instanceof PsiMethod) || PropertyUtilBase.isSimplePropertyAccessor((PsiMethod)element)) &&
          (!(element instanceof PsiVariable) || !myExcludedVariables.contains(element)) &&
          (!(element instanceof PsiMember) || myResolveHelper.isAccessible((PsiMember)element, myPlace, null))) {
        PsiType type = getType(element);
        if (type == null) {
          return false;
        }
        if (isWidelyUsed(type)) {
          return false;
        }
        myContextElements.add((PsiNamedElement)element);
      }
      return true;
    }

    @Override
    public <T> T getHint(@NotNull Key<T> hintKey) {
      if (hintKey == ElementClassHint.KEY) {
        //noinspection unchecked
        return (T)this;
      }
      return super.getHint(hintKey);
    }

    @NotNull
    public List<PsiNamedElement> getContextElements() {
      myContextElements.remove(myCompletionVariable);
      return myContextElements;
    }
  }

  @Nullable
  private static PsiType getType(PsiElement element) {
    if (element instanceof PsiVariable) {
      return ((PsiVariable)element).getType();
    }
    if (element instanceof PsiMethod) {
      return ((PsiMethod)element).getReturnType();
    }
    return null;
  }

  public static boolean isWidelyUsed(@NotNull PsiType type) {
    type = type.getDeepComponentType();
    if (type instanceof PsiPrimitiveType) return true;
    if (!(type instanceof PsiClassType)) return false;
    if (WIDELY_USED_SHORT_NAMES.contains(((PsiClassType)type).getClassName())) return false;
    final PsiClass resolvedClass = ((PsiClassType)type).resolve();
    if (resolvedClass == null) return false;
    final String qName = resolvedClass.getQualifiedName();
    if (qName == null) return false;
    for (String name : WIDELY_USED_CLASS_NAMES) {
      if (name.equals(qName)) {
        return true;
      }
    }
    return false;
  }
}<|MERGE_RESOLUTION|>--- conflicted
+++ resolved
@@ -94,14 +94,9 @@
     myResolveScope = context.getResolveScope();
     myProject = context.getProject();
     myResolveHelper = PsiResolveHelper.SERVICE.getInstance(myProject);
-<<<<<<< HEAD
-    myQualifierClassResolver = FactoryMap.create(sign1 -> sign1.resolveQualifier(myProject, myResolveScope, accessValidator()));
-    myResolver = FactoryMap.create(sign -> sign.resolve(myProject, myResolveScope, accessValidator()));
-=======
     myQualifierClassResolver = new TIntObjectHashMap<>();
-    myResolver = FactoryMap.createMap(sign -> sign.resolve());
+    myResolver = FactoryMap.create(sign -> sign.resolve());
     myRefServiceEx = (CompilerReferenceServiceEx)CompilerReferenceService.getInstance(myProject);
->>>>>>> 614810f8
   }
 
   @NotNull
