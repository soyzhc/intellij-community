--- conflicted
+++ resolved
@@ -1,1987 +1,994 @@
-<<<<<<< HEAD
-/*
- * Copyright 2000-2012 JetBrains s.r.o.
- *
- * Licensed under the Apache License, Version 2.0 (the "License");
- * you may not use this file except in compliance with the License.
- * You may obtain a copy of the License at
- *
- * http://www.apache.org/licenses/LICENSE-2.0
- *
- * Unless required by applicable law or agreed to in writing, software
- * distributed under the License is distributed on an "AS IS" BASIS,
- * WITHOUT WARRANTIES OR CONDITIONS OF ANY KIND, either express or implied.
- * See the License for the specific language governing permissions and
- * limitations under the License.
- */
-
-package com.intellij.execution.actions;
-
-import com.intellij.execution.*;
-import com.intellij.execution.configurations.ConfigurationType;
-import com.intellij.execution.configurations.UnknownConfigurationType;
-import com.intellij.execution.impl.EditConfigurationsDialog;
-import com.intellij.execution.impl.RunDialog;
-import com.intellij.execution.impl.RunnerAndConfigurationSettingsImpl;
-import com.intellij.execution.junit.RuntimeConfigurationProducer;
-import com.intellij.execution.runners.ProgramRunner;
-import com.intellij.icons.AllIcons;
-import com.intellij.ide.DataManager;
-import com.intellij.ide.util.PropertiesComponent;
-import com.intellij.idea.ActionsBundle;
-import com.intellij.openapi.actionSystem.DataContext;
-import com.intellij.openapi.actionSystem.PlatformDataKeys;
-import com.intellij.openapi.keymap.KeymapUtil;
-import com.intellij.openapi.project.Project;
-import com.intellij.openapi.ui.popup.ListPopupStep;
-import com.intellij.openapi.ui.popup.ListSeparator;
-import com.intellij.openapi.ui.popup.PopupStep;
-import com.intellij.openapi.ui.popup.util.BaseListPopupStep;
-import com.intellij.ui.popup.WizardPopup;
-import com.intellij.ui.popup.list.ListPopupImpl;
-import com.intellij.ui.popup.list.PopupListElementRenderer;
-import com.intellij.ui.speedSearch.SpeedSearch;
-import com.intellij.util.ui.UIUtil;
-import org.jetbrains.annotations.NotNull;
-import org.jetbrains.annotations.Nullable;
-
-import javax.swing.*;
-import java.awt.*;
-import java.awt.event.ActionEvent;
-import java.awt.event.InputEvent;
-import java.awt.event.MouseEvent;
-import java.util.*;
-import java.util.List;
-
-public class ChooseRunConfigurationPopup {
-  private static final Icon EDIT_ICON = AllIcons.Actions.EditSource;
-  private static final Icon SAVE_ICON = AllIcons.RunConfigurations.SaveTempConfig;
-
-  private final Project myProject;
-  @NotNull private final String myAddKey;
-  @NotNull private final Executor myDefaultExecutor;
-  @Nullable private final Executor myAlternativeExecutor;
-
-  private Executor myCurrentExecutor;
-  private boolean myEditConfiguration;
-  private final RunListPopup myPopup;
-
-  public ChooseRunConfigurationPopup(@NotNull Project project,
-                                     @NotNull String addKey,
-                                     @NotNull Executor defaultExecutor,
-                                     @Nullable Executor alternativeExecutor) {
-    myProject = project;
-    myAddKey = addKey;
-    myDefaultExecutor = defaultExecutor;
-    myAlternativeExecutor = alternativeExecutor;
-
-    myPopup = new RunListPopup(new ConfigurationListPopupStep(this, myProject, String.format("%s", myDefaultExecutor.getActionName())));
-  }
-
-  public void show() {
-
-    final String adText = getAdText(myAlternativeExecutor);
-    if (adText != null) {
-      myPopup.setAdText(adText);
-    }
-
-    myPopup.showCenteredInCurrentWindow(myProject);
-  }
-
-  protected static boolean canRun(@NotNull final Executor executor, final RunnerAndConfigurationSettings settings) {
-    return ProgramRunnerUtil.getRunner(executor.getId(), settings) != null;
-  }
-
-  @Nullable
-  protected String getAdText(final Executor alternateExecutor) {
-    final PropertiesComponent properties = PropertiesComponent.getInstance();
-    if (alternateExecutor != null && !properties.isTrueValue(myAddKey)) {
-      return String
-        .format("Hold %s to %s", KeymapUtil.getKeystrokeText(KeyStroke.getKeyStroke("SHIFT")), alternateExecutor.getActionName());
-    }
-
-    if (!properties.isTrueValue("run.configuration.edit.ad")) {
-      return String.format("Press %s to Edit", KeymapUtil.getKeystrokeText(KeyStroke.getKeyStroke("F4")));
-    }
-
-    if (!properties.isTrueValue("run.configuration.delete.ad")) {
-      return String.format("Press %s to Delete configuration", KeymapUtil.getKeystrokeText(KeyStroke.getKeyStroke("DELETE")));
-    }
-
-    return null;
-  }
-
-  private void registerActions(final RunListPopup popup) {
-    popup.registerAction("alternateExecutor", KeyStroke.getKeyStroke("shift pressed SHIFT"), new AbstractAction() {
-      public void actionPerformed(ActionEvent e) {
-        myCurrentExecutor = myAlternativeExecutor;
-        updatePresentation();
-      }
-    });
-
-    popup.registerAction("restoreDefaultExecutor", KeyStroke.getKeyStroke("released SHIFT"), new AbstractAction() {
-      public void actionPerformed(ActionEvent e) {
-        myCurrentExecutor = myDefaultExecutor;
-        updatePresentation();
-      }
-    });
-
-
-    popup.registerAction("invokeAction", KeyStroke.getKeyStroke("shift ENTER"), new AbstractAction() {
-      public void actionPerformed(ActionEvent e) {
-        popup.handleSelect(true);
-      }
-    });
-
-    popup.registerAction("editConfiguration", KeyStroke.getKeyStroke("F4"), new AbstractAction() {
-      public void actionPerformed(ActionEvent e) {
-        myEditConfiguration = true;
-        popup.handleSelect(true);
-      }
-    });
-
-
-    popup.registerAction("deleteConfiguration", KeyStroke.getKeyStroke("DELETE"), new AbstractAction() {
-      public void actionPerformed(ActionEvent e) {
-        popup.removeSelected();
-      }
-    });
-
-    popup.registerAction("deleteConfiguration_bksp", KeyStroke.getKeyStroke("BACK_SPACE"), new AbstractAction() {
-      public void actionPerformed(ActionEvent e) {
-        SpeedSearch speedSearch = popup.getSpeedSearch();
-        if (speedSearch.isHoldingFilter()) {
-          speedSearch.backspace();
-          speedSearch.update();
-        }
-        else {
-          popup.removeSelected();
-        }
-      }
-    });
-
-    final Action action0 = createNumberAction(0, popup, myDefaultExecutor);
-    final Action action0_ = createNumberAction(0, popup, myAlternativeExecutor);
-    popup.registerAction("0Action", KeyStroke.getKeyStroke("0"), action0);
-    popup.registerAction("0Action_", KeyStroke.getKeyStroke("shift pressed 0"), action0_);
-    popup.registerAction("0Action1", KeyStroke.getKeyStroke("NUMPAD0"), action0);
-    popup.registerAction("0Action_1", KeyStroke.getKeyStroke("shift pressed NUMPAD0"), action0_);
-
-    final Action action1 = createNumberAction(1, popup, myDefaultExecutor);
-    final Action action1_ = createNumberAction(1, popup, myAlternativeExecutor);
-    popup.registerAction("1Action", KeyStroke.getKeyStroke("1"), action1);
-    popup.registerAction("1Action_", KeyStroke.getKeyStroke("shift pressed 1"), action1_);
-    popup.registerAction("1Action1", KeyStroke.getKeyStroke("NUMPAD1"), action1);
-    popup.registerAction("1Action_1", KeyStroke.getKeyStroke("shift pressed NUMPAD1"), action1_);
-
-    final Action action2 = createNumberAction(2, popup, myDefaultExecutor);
-    final Action action2_ = createNumberAction(2, popup, myAlternativeExecutor);
-    popup.registerAction("2Action", KeyStroke.getKeyStroke("2"), action2);
-    popup.registerAction("2Action_", KeyStroke.getKeyStroke("shift pressed 2"), action2_);
-    popup.registerAction("2Action1", KeyStroke.getKeyStroke("NUMPAD2"), action2);
-    popup.registerAction("2Action_1", KeyStroke.getKeyStroke("shift pressed NUMPAD2"), action2_);
-
-    final Action action3 = createNumberAction(3, popup, myDefaultExecutor);
-    final Action action3_ = createNumberAction(3, popup, myAlternativeExecutor);
-    popup.registerAction("3Action", KeyStroke.getKeyStroke("3"), action3);
-    popup.registerAction("3Action_", KeyStroke.getKeyStroke("shift pressed 3"), action3_);
-    popup.registerAction("3Action1", KeyStroke.getKeyStroke("NUMPAD3"), action3);
-    popup.registerAction("3Action_1", KeyStroke.getKeyStroke("shift pressed NUMPAD3"), action3_);
-  }
-
-  private void updatePresentation() {
-    final Executor executor = getCurrentExecutor();
-    if (executor != null) {
-      myPopup.setCaption(executor.getActionName());
-    }
-  }
-
-  static void execute(final ItemWrapper itemWrapper, final Executor executor) {
-    if (executor == null) {
-      return;
-    }
-
-    final DataContext dataContext = DataManager.getInstance().getDataContext();
-    final Project project = PlatformDataKeys.PROJECT.getData(dataContext);
-    if (project != null) {
-      SwingUtilities.invokeLater(new Runnable() {
-        public void run() {
-          itemWrapper.perform(project, executor, dataContext);
-        }
-      });
-    }
-  }
-
-  void editConfiguration(@NotNull final Project project, @NotNull final RunnerAndConfigurationSettings configuration) {
-    final Executor executor = getCurrentExecutor();
-    assert executor != null;
-
-    PropertiesComponent.getInstance().setValue("run.configuration.edit.ad", Boolean.toString(true));
-    if (RunDialog.editConfiguration(project, configuration, "Edit configuration settings", executor.getActionName(), executor.getIcon())) {
-      RunManagerEx.getInstanceEx(project).setSelectedConfiguration(configuration);
-      ProgramRunnerUtil.executeConfiguration(project, configuration, executor, ExecutionTargetManager.getActiveTarget(project), false);
-    }
-  }
-
-  private static void deleteConfiguration(final Project project, @NotNull final RunnerAndConfigurationSettings configurationSettings) {
-    final RunManagerEx manager = RunManagerEx.getInstanceEx(project);
-    manager.removeConfiguration(configurationSettings);
-  }
-
-  @NotNull
-  protected Executor getCurrentExecutor() {
-    return myCurrentExecutor == null ? myDefaultExecutor : myCurrentExecutor;
-  }
-
-  private static Action createNumberAction(final int number, final ListPopupImpl listPopup, final Executor executor) {
-    return new AbstractAction() {
-      public void actionPerformed(ActionEvent e) {
-        for (final Object item : listPopup.getListStep().getValues()) {
-          if (item instanceof ItemWrapper && ((ItemWrapper)item).getMnemonic() == number) {
-            listPopup.setFinalRunnable(new Runnable() {
-              public void run() {
-                execute((ItemWrapper)item, executor);
-              }
-            });
-            listPopup.closeOk(null);
-          }
-        }
-      }
-    };
-  }
-
-  private abstract static class Wrapper {
-    private int myMnemonic = -1;
-    private final boolean myAddSeparatorAbove;
-    private boolean myChecked;
-
-    protected Wrapper(boolean addSeparatorAbove) {
-      myAddSeparatorAbove = addSeparatorAbove;
-    }
-
-    public int getMnemonic() {
-      return myMnemonic;
-    }
-
-    public boolean isChecked() {
-      return myChecked;
-    }
-
-    public void setChecked(boolean checked) {
-      myChecked = checked;
-    }
-
-    public void setMnemonic(int mnemonic) {
-      myMnemonic = mnemonic;
-    }
-
-    public boolean addSeparatorAbove() {
-      return myAddSeparatorAbove;
-    }
-
-    @Nullable
-    public abstract Icon getIcon();
-
-    public abstract String getText();
-
-    public boolean canBeDeleted() {
-      return false;
-    }
-  }
-
-  private abstract static class ItemWrapper<T> extends Wrapper {
-    private final T myValue;
-    private boolean myDynamic;
-
-
-    protected ItemWrapper(@Nullable final T value) {
-      this(value, false);
-    }
-
-    protected ItemWrapper(@Nullable final T value, boolean addSeparatorAbove) {
-      super(addSeparatorAbove);
-      myValue = value;
-    }
-
-    public T getValue() {
-      return myValue;
-    }
-
-    public boolean isDynamic() {
-      return myDynamic;
-    }
-
-    public void setDynamic(final boolean b) {
-      myDynamic = b;
-    }
-
-    @Override
-    public boolean equals(Object o) {
-      if (this == o) return true;
-      if (!(o instanceof ItemWrapper)) return false;
-
-      ItemWrapper that = (ItemWrapper)o;
-
-      if (myValue != null ? !myValue.equals(that.myValue) : that.myValue != null) return false;
-
-      return true;
-    }
-
-    @Override
-    public int hashCode() {
-      return myValue != null ? myValue.hashCode() : 0;
-    }
-
-    public abstract void perform(@NotNull final Project project, @NotNull final Executor executor, @NotNull final DataContext context);
-
-    @Nullable
-    public ConfigurationType getType() {
-      return null;
-    }
-
-    public boolean available(Executor executor) {
-      return false;
-    }
-
-    public boolean hasActions() {
-      return false;
-    }
-
-    public PopupStep getNextStep(Project project, ChooseRunConfigurationPopup action) {
-      return PopupStep.FINAL_CHOICE;
-    }
-
-    public static ItemWrapper wrap(@NotNull final Project project,
-                                   @NotNull final RunnerAndConfigurationSettings settings,
-                                   final boolean dynamic) {
-      final ItemWrapper result = wrap(project, settings);
-      result.setDynamic(dynamic);
-      return result;
-    }
-
-    public static ItemWrapper wrap(@NotNull final Project project, @NotNull final RunnerAndConfigurationSettings settings) {
-      return new ItemWrapper<RunnerAndConfigurationSettings>(settings) {
-        @Override
-        public void perform(@NotNull Project project, @NotNull Executor executor, @NotNull DataContext context) {
-          RunManagerEx.getInstanceEx(project).setSelectedConfiguration(getValue());
-          ProgramRunnerUtil.executeConfiguration(project, getValue(), executor);
-        }
-
-        @Override
-        public ConfigurationType getType() {
-          return getValue().getType();
-        }
-
-        @Override
-        public Icon getIcon() {
-          return RunManagerEx.getInstanceEx(project).getConfigurationIcon(getValue());
-        }
-
-        @Override
-        public String getText() {
-          if (getMnemonic() != -1) {
-            return String.format("%s", getValue().getName());
-          }
-
-          return getValue().getName();
-        }
-
-        @Override
-        public boolean hasActions() {
-          return true;
-        }
-
-        @Override
-        public boolean available(Executor executor) {
-          return null != ProgramRunnerUtil.getRunner(executor.getId(), getValue());
-        }
-
-        @Override
-        public PopupStep getNextStep(@NotNull final Project project, @NotNull final ChooseRunConfigurationPopup action) {
-          return new ConfigurationActionsStep(project, action, getValue(), isDynamic());
-        }
-      };
-    }
-
-    public boolean canBeDeleted() {
-      return !isDynamic() && getValue() instanceof RunnerAndConfigurationSettings;
-    }
-  }
-
-  private static final class ConfigurationListPopupStep extends BaseListPopupStep<ItemWrapper> {
-    private final Project myProject;
-    private final ChooseRunConfigurationPopup myAction;
-    private int myDefaultConfiguration = -1;
-
-    private ConfigurationListPopupStep(@NotNull final ChooseRunConfigurationPopup action,
-                                       @NotNull final Project project,
-                                       @NotNull final String title) {
-      super(title, createSettingsList(project));
-      myProject = project;
-      myAction = action;
-
-      if (-1 == getDefaultOptionIndex()) {
-        myDefaultConfiguration = getDynamicIndex();
-      }
-    }
-
-    private int getDynamicIndex() {
-      int i = 0;
-      for (final ItemWrapper wrapper : getValues()) {
-        if (wrapper.isDynamic()) {
-          return i;
-        }
-        i++;
-      }
-
-      return -1;
-    }
-
-    @Override
-    public boolean isAutoSelectionEnabled() {
-      return false;
-    }
-
-    private static ItemWrapper[] createSettingsList(@NotNull final Project project) {
-      final RunManagerEx manager = RunManagerEx.getInstanceEx(project);
-
-      final List<ItemWrapper> result = new ArrayList<ItemWrapper>();
-
-      final RunnerAndConfigurationSettings selectedConfiguration = manager.getSelectedConfiguration();
-
-      if (selectedConfiguration != null) {
-        boolean isFirst = true;
-        final ExecutionTarget activeTarget = ExecutionTargetManager.getActiveTarget(project);
-        for (final ExecutionTarget eachTarget : ExecutionTargetManager.getTargetsToChooseFor(project, selectedConfiguration)) {
-          result.add(new ItemWrapper<ExecutionTarget>(eachTarget, isFirst) {
-            {
-              setChecked(eachTarget.equals(activeTarget));
-            }
-
-            @Override
-            public Icon getIcon() {
-              return eachTarget.getIcon();
-            }
-
-            @Override
-            public String getText() {
-              return eachTarget.getDisplayName();
-            }
-
-            @Override
-            public void perform(@NotNull final Project project, @NotNull final Executor executor, @NotNull DataContext context) {
-              ExecutionTargetManager.setActiveTarget(project, eachTarget);
-              ProgramRunnerUtil.executeConfiguration(project, selectedConfiguration, executor);
-            }
-
-            @Override
-            public boolean available(Executor executor) {
-              return true;
-            }
-          });
-          isFirst = false;
-        }
-      }
-
-
-      final Map<RunnerAndConfigurationSettings, ItemWrapper> wrappedExisting =
-        new LinkedHashMap<RunnerAndConfigurationSettings, ItemWrapper>();
-      final ConfigurationType[] types = manager.getConfigurationFactories();
-      for (final ConfigurationType type : types) {
-        if (!(type instanceof UnknownConfigurationType)) {
-          final RunnerAndConfigurationSettings[] configurations = manager.getConfigurationSettings(type);
-          for (final RunnerAndConfigurationSettings configuration : configurations) {
-            final ItemWrapper wrapped = ItemWrapper.wrap(project, configuration);
-            if (configuration == selectedConfiguration) {
-              wrapped.setMnemonic(1);
-            }
-
-            wrappedExisting.put(configuration, wrapped);
-          }
-        }
-      }
-
-      populateWithDynamicRunners(result, wrappedExisting, project, manager, selectedConfiguration);
-      result.addAll(wrappedExisting.values());
-
-      //noinspection unchecked
-      final ItemWrapper edit = new ItemWrapper(null) {
-        @Override
-        public Icon getIcon() {
-          return EDIT_ICON;
-        }
-
-        @Override
-        public String getText() {
-          return UIUtil.removeMnemonic(ActionsBundle.message("action.editRunConfigurations.text"));
-        }
-
-        @Override
-        public void perform(@NotNull final Project project, @NotNull final Executor executor, @NotNull DataContext context) {
-          final EditConfigurationsDialog dialog = new EditConfigurationsDialog(project) {
-            @Override
-            protected void init() {
-              setOKButtonText(executor.getStartActionText());
-              setOKButtonIcon(executor.getIcon());
-              myExecutor = executor;
-              super.init();
-            }
-          };
-
-          dialog.show();
-          if (dialog.isOK()) {
-            SwingUtilities.invokeLater(new Runnable() {
-              public void run() {
-                final RunnerAndConfigurationSettings configuration = RunManager.getInstance(project).getSelectedConfiguration();
-                if (configuration instanceof RunnerAndConfigurationSettingsImpl) {
-                  if (canRun(executor, configuration)) {
-                    ProgramRunnerUtil.executeConfiguration(project, configuration, executor);
-                  }
-                }
-              }
-            });
-          }
-        }
-
-        @Override
-        public boolean available(Executor executor) {
-          return true;
-        }
-      };
-
-      edit.setMnemonic(0);
-      result.add(0, edit);
-
-      return result.toArray(new ItemWrapper[result.size()]);
-    }
-
-    @NotNull
-    private static List<RunnerAndConfigurationSettings> populateWithDynamicRunners(final List<ItemWrapper> result,
-                                                                                   Map<RunnerAndConfigurationSettings, ItemWrapper> existing,
-                                                                                   final Project project, final RunManagerEx manager,
-                                                                                   final RunnerAndConfigurationSettings selectedConfiguration) {
-
-      final ArrayList<RunnerAndConfigurationSettings> contextConfigurations = new ArrayList<RunnerAndConfigurationSettings>();
-      final DataContext dataContext = DataManager.getInstance().getDataContext();
-      final ConfigurationContext context = ConfigurationContext.getFromContext(dataContext);
-
-      final List<RuntimeConfigurationProducer> producers = PreferredProducerFind
-        .findPreferredProducers(context.getLocation(), context, false);
-      if (producers == null) return Collections.emptyList();
-
-      Collections.sort(producers, new Comparator<RuntimeConfigurationProducer>() {
-        public int compare(final RuntimeConfigurationProducer p1, final RuntimeConfigurationProducer p2) {
-          return p1.getConfigurationType().getDisplayName().compareTo(p2.getConfigurationType().getDisplayName());
-        }
-      });
-
-      final RunnerAndConfigurationSettings[] preferred = {null};
-
-      int i = 2; // selectedConfiguration == null ? 1 : 2;
-      for (final RuntimeConfigurationProducer producer : producers) {
-        final RunnerAndConfigurationSettings configuration = producer.getConfiguration();
-        if (configuration != null) {
-          if (existing.keySet().contains(configuration)) {
-            final ItemWrapper wrapper = existing.get(configuration);
-            if (wrapper.getMnemonic() != 1) {
-              wrapper.setMnemonic(i);
-              i++;
-            }
-          }
-          else {
-            if (selectedConfiguration != null && configuration.equals(selectedConfiguration)) continue;
-            contextConfigurations.add(configuration);
-
-            if (preferred[0] == null) {
-              preferred[0] = configuration;
-            }
-
-            //noinspection unchecked
-            final ItemWrapper wrapper = new ItemWrapper(configuration) {
-              @Override
-              public Icon getIcon() {
-                return RunManagerEx.getInstanceEx(project).getConfigurationIcon(configuration);
-              }
-
-              @Override
-              public String getText() {
-                return String.format("%s", configuration.getName());
-              }
-
-              @Override
-              public boolean available(Executor executor) {
-                return canRun(executor, configuration);
-              }
-
-              @Override
-              public void perform(@NotNull Project project, @NotNull Executor executor, @NotNull DataContext context) {
-                manager.setTemporaryConfiguration(configuration);
-                RunManagerEx.getInstanceEx(project).setSelectedConfiguration(configuration);
-                ProgramRunnerUtil.executeConfiguration(project, configuration, executor);
-              }
-
-              @Override
-              public PopupStep getNextStep(@NotNull final Project project, @NotNull final ChooseRunConfigurationPopup action) {
-                return new ConfigurationActionsStep(project, action, configuration, isDynamic());
-              }
-
-              @Override
-              public boolean hasActions() {
-                return true;
-              }
-            };
-
-            wrapper.setDynamic(true);
-            wrapper.setMnemonic(i);
-            result.add(wrapper);
-            i++;
-          }
-        }
-      }
-
-      return contextConfigurations;
-    }
-
-    @Override
-    public ListSeparator getSeparatorAbove(ItemWrapper value) {
-      if (value.addSeparatorAbove()) return new ListSeparator();
-
-      final List<ItemWrapper> configurations = getValues();
-      final int index = configurations.indexOf(value);
-      if (index > 0 && index <= configurations.size() - 1) {
-        final ItemWrapper aboveConfiguration = index == 0 ? null : configurations.get(index - 1);
-
-        if (aboveConfiguration != null && aboveConfiguration.isDynamic() != value.isDynamic()) {
-          return new ListSeparator();
-        }
-
-        final ConfigurationType currentType = value.getType();
-        final ConfigurationType aboveType = aboveConfiguration == null ? null : aboveConfiguration.getType();
-        if (aboveType != currentType && currentType != null) {
-          return new ListSeparator(); // new ListSeparator(currentType.getDisplayName());
-        }
-      }
-
-      return null;
-    }
-
-    @Override
-    public boolean isSpeedSearchEnabled() {
-      return true;
-    }
-
-    @Override
-    public int getDefaultOptionIndex() {
-      final RunnerAndConfigurationSettings currentConfiguration = RunManager.getInstance(myProject).getSelectedConfiguration();
-      if (currentConfiguration == null && myDefaultConfiguration != -1) {
-        return myDefaultConfiguration;
-      }
-
-      return currentConfiguration instanceof RunnerAndConfigurationSettingsImpl ? getValues()
-        .indexOf(ItemWrapper.wrap(myProject, currentConfiguration)) : -1;
-    }
-
-    @Override
-    public PopupStep onChosen(final ItemWrapper wrapper, boolean finalChoice) {
-      if (myAction.myEditConfiguration) {
-        final Object o = wrapper.getValue();
-        if (o instanceof RunnerAndConfigurationSettingsImpl) {
-          return doFinalStep(new Runnable() {
-            public void run() {
-              myAction.editConfiguration(myProject, (RunnerAndConfigurationSettings)o);
-            }
-          });
-        }
-      }
-
-      final Executor executor = myAction.getCurrentExecutor();
-      assert executor != null;
-
-      if (finalChoice && wrapper.available(executor)) {
-        return doFinalStep(new Runnable() {
-          public void run() {
-            if (executor == myAction.myAlternativeExecutor) {
-              PropertiesComponent.getInstance().setValue(myAction.myAddKey, Boolean.toString(true));
-            }
-
-            wrapper.perform(myProject, executor, DataManager.getInstance().getDataContext());
-          }
-        });
-      }
-      else {
-        return wrapper.getNextStep(myProject, myAction);
-      }
-    }
-
-    @Override
-    public boolean hasSubstep(ItemWrapper selectedValue) {
-      return selectedValue.hasActions();
-    }
-
-    @NotNull
-    @Override
-    public String getTextFor(ItemWrapper value) {
-      return value.getText();
-    }
-
-    @Override
-    public Icon getIconFor(ItemWrapper value) {
-      return value.getIcon();
-    }
-  }
-
-  private static final class ConfigurationActionsStep extends BaseListPopupStep<ActionWrapper> {
-    private ConfigurationActionsStep(@NotNull final Project project,
-                                     ChooseRunConfigurationPopup action,
-                                     @NotNull final RunnerAndConfigurationSettings settings, final boolean dynamic) {
-      super("Actions", buildActions(project, action, settings, dynamic));
-    }
-
-    @Override
-    public ListSeparator getSeparatorAbove(ActionWrapper value) {
-      return value.addSeparatorAbove() ? new ListSeparator() : null;
-    }
-
-    private static ActionWrapper[] buildActions(@NotNull final Project project,
-                                                final ChooseRunConfigurationPopup action,
-                                                @NotNull final RunnerAndConfigurationSettings settings,
-                                                final boolean dynamic) {
-      final List<ActionWrapper> result = new ArrayList<ActionWrapper>();
-
-      final ExecutionTarget active = ExecutionTargetManager.getActiveTarget(project);
-      for (final ExecutionTarget eachTarget : ExecutionTargetManager.getTargetsToChooseFor(project, settings)) {
-        result.add(new ActionWrapper(eachTarget.getDisplayName(), eachTarget.getIcon()) {
-          {
-            setChecked(eachTarget.equals(active));
-          }
-
-          @Override
-          public void perform() {
-            final RunManagerEx manager = RunManagerEx.getInstanceEx(project);
-            if (dynamic) manager.setTemporaryConfiguration(settings);
-            manager.setSelectedConfiguration(settings);
-
-            ExecutionTargetManager.setActiveTarget(project, eachTarget);
-            ProgramRunnerUtil.executeConfiguration(project, settings, action.getCurrentExecutor(), eachTarget);
-          }
-        });
-      }
-
-      boolean isFirst = true;
-      for (final Executor executor : ExecutorRegistry.getInstance().getRegisteredExecutors()) {
-        final ProgramRunner runner = RunnerRegistry.getInstance().getRunner(executor.getId(), settings.getConfiguration());
-        if (runner != null) {
-          result.add(new ActionWrapper(executor.getActionName(), executor.getIcon(), isFirst) {
-            @Override
-            public void perform() {
-              final RunManagerEx manager = RunManagerEx.getInstanceEx(project);
-              if (dynamic) manager.setTemporaryConfiguration(settings);
-              manager.setSelectedConfiguration(settings);
-              ProgramRunnerUtil.executeConfiguration(project, settings, executor);
-            }
-          });
-          isFirst = false;
-        }
-      }
-
-      result.add(new ActionWrapper("Edit...", EDIT_ICON, true) {
-        @Override
-        public void perform() {
-          final RunManagerEx manager = RunManagerEx.getInstanceEx(project);
-          if (dynamic) manager.setTemporaryConfiguration(settings);
-          action.editConfiguration(project, settings);
-        }
-      });
-
-      if (RunManager.getInstance(project).isTemporary(settings.getConfiguration()) || dynamic) {
-        result.add(new ActionWrapper("Save configuration", SAVE_ICON) {
-          @Override
-          public void perform() {
-            final RunManagerEx manager = RunManagerEx.getInstanceEx(project);
-            if (dynamic) manager.setTemporaryConfiguration(settings);
-            manager.makeStable(settings.getConfiguration());
-          }
-        });
-      }
-
-      return result.toArray(new ActionWrapper[result.size()]);
-    }
-
-    @Override
-    public PopupStep onChosen(final ActionWrapper selectedValue, boolean finalChoice) {
-      return doFinalStep(new Runnable() {
-        public void run() {
-          selectedValue.perform();
-        }
-      });
-    }
-
-    @Override
-    public Icon getIconFor(ActionWrapper aValue) {
-      return aValue.getIcon();
-    }
-
-    @NotNull
-    @Override
-    public String getTextFor(ActionWrapper value) {
-      return value.getText();
-    }
-  }
-
-  private abstract static class ActionWrapper extends Wrapper {
-    private final String myName;
-    private final Icon myIcon;
-
-    private ActionWrapper(String name, Icon icon) {
-      this(name, icon, false);
-    }
-
-    private ActionWrapper(String name, Icon icon, boolean addSeparatorAbove) {
-      super(addSeparatorAbove);
-      myName = name;
-      myIcon = icon;
-    }
-
-    public abstract void perform();
-
-    public String getText() {
-      return myName;
-    }
-
-    public Icon getIcon() {
-      return myIcon;
-    }
-  }
-
-  private static class RunListElementRenderer extends PopupListElementRenderer {
-    private JLabel myLabel;
-    private final ListPopupImpl myPopup1;
-    private final boolean myHasSideBar;
-
-    private RunListElementRenderer(ListPopupImpl popup, boolean hasSideBar) {
-      super(popup);
-
-      myPopup1 = popup;
-      myHasSideBar = hasSideBar;
-    }
-
-    @Override
-    protected JComponent createItemComponent() {
-      if (myLabel == null) {
-        myLabel = new JLabel();
-        myLabel.setPreferredSize(new JLabel("8.").getPreferredSize());
-      }
-
-      final JComponent result = super.createItemComponent();
-      result.add(myLabel, BorderLayout.WEST);
-      return result;
-    }
-
-    @Override
-    protected void customizeComponent(JList list, Object value, boolean isSelected) {
-      super.customizeComponent(list, value, isSelected);
-
-      myLabel.setVisible(myHasSideBar);
-
-      ListPopupStep<Object> step = myPopup1.getListStep();
-      boolean isSelectable = step.isSelectable(value);
-      myLabel.setEnabled(isSelectable);
-      myLabel.setIcon(null);
-
-      if (isSelected) {
-        setSelected(myLabel);
-      }
-      else {
-        setDeselected(myLabel);
-      }
-
-      if (value instanceof Wrapper) {
-        Wrapper wrapper = (Wrapper)value;
-        final int mnemonic = wrapper.getMnemonic();
-        if (mnemonic != -1) {
-          myLabel.setText(mnemonic + ".");
-          myLabel.setDisplayedMnemonicIndex(0);
-        }
-        else {
-          if (wrapper.isChecked()) {
-            myLabel.setIcon(isSelected ? AllIcons.Actions.Checked_selected : AllIcons.Actions.Checked);
-          }
-          myLabel.setText("");
-        }
-      }
-    }
-  }
-
-  private class RunListPopup extends ListPopupImpl {
-    public RunListPopup(ListPopupStep step) {
-      super(step);
-      registerActions(this);
-    }
-
-    protected RunListPopup(WizardPopup aParent, ListPopupStep aStep, Object parentValue) {
-      super(aParent, aStep, parentValue);
-      registerActions(this);
-    }
-
-    @Override
-    protected WizardPopup createPopup(WizardPopup parent, PopupStep step, Object parentValue) {
-      return new RunListPopup(parent, (ListPopupStep)step, parentValue);
-    }
-
-    @Override
-    public void handleSelect(boolean handleFinalChoices, InputEvent e) {
-      if (e instanceof MouseEvent && e.isShiftDown()) {
-        handleShiftClick(handleFinalChoices, e, this);
-        return;
-      }
-
-      _handleSelect(handleFinalChoices, e);
-    }
-
-    private void _handleSelect(boolean handleFinalChoices, InputEvent e) {
-      super.handleSelect(handleFinalChoices, e);
-    }
-
-    protected void handleShiftClick(boolean handleFinalChoices, final InputEvent inputEvent, final RunListPopup popup) {
-      myCurrentExecutor = myAlternativeExecutor;
-      popup._handleSelect(handleFinalChoices, inputEvent);
-    }
-
-    @Override
-    protected ListCellRenderer getListElementRenderer() {
-      boolean hasSideBar = false;
-      for (Object each : getListStep().getValues()) {
-        if (each instanceof Wrapper) {
-          if (((Wrapper)each).getMnemonic() != -1 || ((Wrapper)each).isChecked()) {
-            hasSideBar = true;
-            break;
-          }
-        }
-      }
-      return new RunListElementRenderer(this, hasSideBar);
-    }
-
-    public void removeSelected() {
-      final PropertiesComponent propertiesComponent = PropertiesComponent.getInstance();
-      if (!propertiesComponent.isTrueValue("run.configuration.delete.ad")) {
-        propertiesComponent.setValue("run.configuration.delete.ad", Boolean.toString(true));
-      }
-
-      final int index = getSelectedIndex();
-      if (index == -1) {
-        return;
-      }
-
-      final Object o = getListModel().get(index);
-      if (o != null && o instanceof ItemWrapper && ((ItemWrapper)o).canBeDeleted()) {
-        deleteConfiguration(myProject, (RunnerAndConfigurationSettings)((ItemWrapper)o).getValue());
-        getListModel().deleteItem(o);
-        final List<Object> values = getListStep().getValues();
-        values.remove(o);
-
-        if (index < values.size()) {
-          onChildSelectedFor(values.get(index));
-        }
-        else if (index - 1 >= 0) {
-          onChildSelectedFor(values.get(index - 1));
-        }
-      }
-    }
-  }
-}
-=======
-/*
- * Copyright 2000-2012 JetBrains s.r.o.
- *
- * Licensed under the Apache License, Version 2.0 (the "License");
- * you may not use this file except in compliance with the License.
- * You may obtain a copy of the License at
- *
- * http://www.apache.org/licenses/LICENSE-2.0
- *
- * Unless required by applicable law or agreed to in writing, software
- * distributed under the License is distributed on an "AS IS" BASIS,
- * WITHOUT WARRANTIES OR CONDITIONS OF ANY KIND, either express or implied.
- * See the License for the specific language governing permissions and
- * limitations under the License.
- */
-
-package com.intellij.execution.actions;
-
-import com.intellij.execution.*;
-import com.intellij.execution.configurations.ConfigurationType;
-import com.intellij.execution.configurations.UnknownConfigurationType;
-import com.intellij.execution.impl.EditConfigurationsDialog;
-import com.intellij.execution.impl.RunDialog;
-import com.intellij.execution.impl.RunnerAndConfigurationSettingsImpl;
-import com.intellij.execution.junit.RuntimeConfigurationProducer;
-import com.intellij.execution.runners.ProgramRunner;
-import com.intellij.icons.AllIcons;
-import com.intellij.ide.DataManager;
-import com.intellij.ide.util.PropertiesComponent;
-import com.intellij.idea.ActionsBundle;
-import com.intellij.openapi.actionSystem.DataContext;
-import com.intellij.openapi.actionSystem.PlatformDataKeys;
-import com.intellij.openapi.keymap.KeymapUtil;
-import com.intellij.openapi.project.Project;
-import com.intellij.openapi.ui.popup.ListPopupStep;
-import com.intellij.openapi.ui.popup.ListSeparator;
-import com.intellij.openapi.ui.popup.PopupStep;
-import com.intellij.openapi.ui.popup.util.BaseListPopupStep;
-import com.intellij.ui.popup.WizardPopup;
-import com.intellij.ui.popup.list.ListPopupImpl;
-import com.intellij.ui.popup.list.PopupListElementRenderer;
-import com.intellij.ui.speedSearch.SpeedSearch;
-import com.intellij.util.ui.UIUtil;
-import org.jetbrains.annotations.NotNull;
-import org.jetbrains.annotations.Nullable;
-
-import javax.swing.*;
-import java.awt.*;
-import java.awt.event.ActionEvent;
-import java.awt.event.InputEvent;
-import java.awt.event.MouseEvent;
-import java.util.*;
-import java.util.List;
-
-public class ChooseRunConfigurationPopup {
-  private static final Icon EDIT_ICON = AllIcons.Actions.EditSource;
-  private static final Icon SAVE_ICON = AllIcons.RunConfigurations.SaveTempConfig;
-
-  private final Project myProject;
-  @NotNull private final String myAddKey;
-  @NotNull private final Executor myDefaultExecutor;
-  @Nullable private final Executor myAlternativeExecutor;
-
-  private Executor myCurrentExecutor;
-  private boolean myEditConfiguration;
-  private final RunListPopup myPopup;
-
-  public ChooseRunConfigurationPopup(@NotNull Project project,
-                                     @NotNull String addKey,
-                                     @NotNull Executor defaultExecutor,
-                                     @Nullable Executor alternativeExecutor) {
-    myProject = project;
-    myAddKey = addKey;
-    myDefaultExecutor = defaultExecutor;
-    myAlternativeExecutor = alternativeExecutor;
-
-    myPopup = new RunListPopup(new ConfigurationListPopupStep(this, myProject, String.format("%s", myDefaultExecutor.getActionName())));
-  }
-
-  public void show() {
-
-    final String adText = getAdText(myAlternativeExecutor);
-    if (adText != null) {
-      myPopup.setAdText(adText);
-    }
-
-    myPopup.showCenteredInCurrentWindow(myProject);
-  }
-
-  protected static boolean canRun(@NotNull final Executor executor, final RunnerAndConfigurationSettings settings) {
-    return ProgramRunnerUtil.getRunner(executor.getId(), settings) != null;
-  }
-
-  @Nullable
-  protected String getAdText(final Executor alternateExecutor) {
-    final PropertiesComponent properties = PropertiesComponent.getInstance();
-    if (alternateExecutor != null && !properties.isTrueValue(myAddKey)) {
-      return String
-        .format("Hold %s to %s", KeymapUtil.getKeystrokeText(KeyStroke.getKeyStroke("SHIFT")), alternateExecutor.getActionName());
-    }
-
-    if (!properties.isTrueValue("run.configuration.edit.ad")) {
-      return String.format("Press %s to Edit", KeymapUtil.getKeystrokeText(KeyStroke.getKeyStroke("F4")));
-    }
-
-    if (!properties.isTrueValue("run.configuration.delete.ad")) {
-      return String.format("Press %s to Delete configuration", KeymapUtil.getKeystrokeText(KeyStroke.getKeyStroke("DELETE")));
-    }
-
-    return null;
-  }
-
-  private void registerActions(final RunListPopup popup) {
-    popup.registerAction("alternateExecutor", KeyStroke.getKeyStroke("shift pressed SHIFT"), new AbstractAction() {
-      public void actionPerformed(ActionEvent e) {
-        myCurrentExecutor = myAlternativeExecutor;
-        updatePresentation();
-      }
-    });
-
-    popup.registerAction("restoreDefaultExecutor", KeyStroke.getKeyStroke("released SHIFT"), new AbstractAction() {
-      public void actionPerformed(ActionEvent e) {
-        myCurrentExecutor = myDefaultExecutor;
-        updatePresentation();
-      }
-    });
-
-
-    popup.registerAction("invokeAction", KeyStroke.getKeyStroke("shift ENTER"), new AbstractAction() {
-      public void actionPerformed(ActionEvent e) {
-        popup.handleSelect(true);
-      }
-    });
-
-    popup.registerAction("editConfiguration", KeyStroke.getKeyStroke("F4"), new AbstractAction() {
-      public void actionPerformed(ActionEvent e) {
-        myEditConfiguration = true;
-        popup.handleSelect(true);
-      }
-    });
-
-
-    popup.registerAction("deleteConfiguration", KeyStroke.getKeyStroke("DELETE"), new AbstractAction() {
-      public void actionPerformed(ActionEvent e) {
-        popup.removeSelected();
-      }
-    });
-
-    popup.registerAction("deleteConfiguration_bksp", KeyStroke.getKeyStroke("BACK_SPACE"), new AbstractAction() {
-      public void actionPerformed(ActionEvent e) {
-        SpeedSearch speedSearch = popup.getSpeedSearch();
-        if (speedSearch.isHoldingFilter()) {
-          speedSearch.backspace();
-          speedSearch.update();
-        }
-        else {
-          popup.removeSelected();
-        }
-      }
-    });
-
-    final Action action0 = createNumberAction(0, popup, myDefaultExecutor);
-    final Action action0_ = createNumberAction(0, popup, myAlternativeExecutor);
-    popup.registerAction("0Action", KeyStroke.getKeyStroke("0"), action0);
-    popup.registerAction("0Action_", KeyStroke.getKeyStroke("shift pressed 0"), action0_);
-    popup.registerAction("0Action1", KeyStroke.getKeyStroke("NUMPAD0"), action0);
-    popup.registerAction("0Action_1", KeyStroke.getKeyStroke("shift pressed NUMPAD0"), action0_);
-
-    final Action action1 = createNumberAction(1, popup, myDefaultExecutor);
-    final Action action1_ = createNumberAction(1, popup, myAlternativeExecutor);
-    popup.registerAction("1Action", KeyStroke.getKeyStroke("1"), action1);
-    popup.registerAction("1Action_", KeyStroke.getKeyStroke("shift pressed 1"), action1_);
-    popup.registerAction("1Action1", KeyStroke.getKeyStroke("NUMPAD1"), action1);
-    popup.registerAction("1Action_1", KeyStroke.getKeyStroke("shift pressed NUMPAD1"), action1_);
-
-    final Action action2 = createNumberAction(2, popup, myDefaultExecutor);
-    final Action action2_ = createNumberAction(2, popup, myAlternativeExecutor);
-    popup.registerAction("2Action", KeyStroke.getKeyStroke("2"), action2);
-    popup.registerAction("2Action_", KeyStroke.getKeyStroke("shift pressed 2"), action2_);
-    popup.registerAction("2Action1", KeyStroke.getKeyStroke("NUMPAD2"), action2);
-    popup.registerAction("2Action_1", KeyStroke.getKeyStroke("shift pressed NUMPAD2"), action2_);
-
-    final Action action3 = createNumberAction(3, popup, myDefaultExecutor);
-    final Action action3_ = createNumberAction(3, popup, myAlternativeExecutor);
-    popup.registerAction("3Action", KeyStroke.getKeyStroke("3"), action3);
-    popup.registerAction("3Action_", KeyStroke.getKeyStroke("shift pressed 3"), action3_);
-    popup.registerAction("3Action1", KeyStroke.getKeyStroke("NUMPAD3"), action3);
-    popup.registerAction("3Action_1", KeyStroke.getKeyStroke("shift pressed NUMPAD3"), action3_);
-  }
-
-  private void updatePresentation() {
-    final Executor executor = getCurrentExecutor();
-    if (executor != null) {
-      myPopup.setCaption(executor.getActionName());
-    }
-  }
-
-  static void execute(final ItemWrapper itemWrapper, final Executor executor) {
-    if (executor == null) {
-      return;
-    }
-
-    final DataContext dataContext = DataManager.getInstance().getDataContext();
-    final Project project = PlatformDataKeys.PROJECT.getData(dataContext);
-    if (project != null) {
-      SwingUtilities.invokeLater(new Runnable() {
-        public void run() {
-          itemWrapper.perform(project, executor, dataContext);
-        }
-      });
-    }
-  }
-
-  void editConfiguration(@NotNull final Project project, @NotNull final RunnerAndConfigurationSettings configuration) {
-    final Executor executor = getCurrentExecutor();
-    assert executor != null;
-
-    PropertiesComponent.getInstance().setValue("run.configuration.edit.ad", Boolean.toString(true));
-    if (RunDialog.editConfiguration(project, configuration, "Edit configuration settings", executor.getActionName(), executor.getIcon())) {
-      RunManagerEx.getInstanceEx(project).setSelectedConfiguration(configuration);
-      ProgramRunnerUtil.executeConfiguration(project, configuration, executor, ExecutionTargetManager.getActiveTarget(project), false);
-    }
-  }
-
-  private static void deleteConfiguration(final Project project, @NotNull final RunnerAndConfigurationSettings configurationSettings) {
-    final RunManagerEx manager = RunManagerEx.getInstanceEx(project);
-    manager.removeConfiguration(configurationSettings);
-  }
-
-  @NotNull
-  protected Executor getCurrentExecutor() {
-    return myCurrentExecutor == null ? myDefaultExecutor : myCurrentExecutor;
-  }
-
-  private static Action createNumberAction(final int number, final ListPopupImpl listPopup, final Executor executor) {
-    return new AbstractAction() {
-      public void actionPerformed(ActionEvent e) {
-        for (final Object item : listPopup.getListStep().getValues()) {
-          if (item instanceof ItemWrapper && ((ItemWrapper)item).getMnemonic() == number) {
-            listPopup.setFinalRunnable(new Runnable() {
-              public void run() {
-                execute((ItemWrapper)item, executor);
-              }
-            });
-            listPopup.closeOk(null);
-          }
-        }
-      }
-    };
-  }
-
-  private abstract static class Wrapper {
-    private int myMnemonic = -1;
-    private final boolean myAddSeparatorAbove;
-    private boolean myChecked;
-
-    protected Wrapper(boolean addSeparatorAbove) {
-      myAddSeparatorAbove = addSeparatorAbove;
-    }
-
-    public int getMnemonic() {
-      return myMnemonic;
-    }
-
-    public boolean isChecked() {
-      return myChecked;
-    }
-
-    public void setChecked(boolean checked) {
-      myChecked = checked;
-    }
-
-    public void setMnemonic(int mnemonic) {
-      myMnemonic = mnemonic;
-    }
-
-    public boolean addSeparatorAbove() {
-      return myAddSeparatorAbove;
-    }
-
-    @Nullable
-    public abstract Icon getIcon();
-
-    public abstract String getText();
-
-    public boolean canBeDeleted() {
-      return false;
-    }
-  }
-
-  private abstract static class ItemWrapper<T> extends Wrapper {
-    private final T myValue;
-    private boolean myDynamic;
-
-
-    protected ItemWrapper(@Nullable final T value) {
-      this(value, false);
-    }
-
-    protected ItemWrapper(@Nullable final T value, boolean addSeparatorAbove) {
-      super(addSeparatorAbove);
-      myValue = value;
-    }
-
-    public T getValue() {
-      return myValue;
-    }
-
-    public boolean isDynamic() {
-      return myDynamic;
-    }
-
-    public void setDynamic(final boolean b) {
-      myDynamic = b;
-    }
-
-    @Override
-    public boolean equals(Object o) {
-      if (this == o) return true;
-      if (!(o instanceof ItemWrapper)) return false;
-
-      ItemWrapper that = (ItemWrapper)o;
-
-      if (myValue != null ? !myValue.equals(that.myValue) : that.myValue != null) return false;
-
-      return true;
-    }
-
-    @Override
-    public int hashCode() {
-      return myValue != null ? myValue.hashCode() : 0;
-    }
-
-    public abstract void perform(@NotNull final Project project, @NotNull final Executor executor, @NotNull final DataContext context);
-
-    @Nullable
-    public ConfigurationType getType() {
-      return null;
-    }
-
-    public boolean available(Executor executor) {
-      return false;
-    }
-
-    public boolean hasActions() {
-      return false;
-    }
-
-    public PopupStep getNextStep(Project project, ChooseRunConfigurationPopup action) {
-      return PopupStep.FINAL_CHOICE;
-    }
-
-    public static ItemWrapper wrap(@NotNull final Project project,
-                                   @NotNull final RunnerAndConfigurationSettings settings,
-                                   final boolean dynamic) {
-      final ItemWrapper result = wrap(project, settings);
-      result.setDynamic(dynamic);
-      return result;
-    }
-
-    public static ItemWrapper wrap(@NotNull final Project project, @NotNull final RunnerAndConfigurationSettings settings) {
-      return new ItemWrapper<RunnerAndConfigurationSettings>(settings) {
-        @Override
-        public void perform(@NotNull Project project, @NotNull Executor executor, @NotNull DataContext context) {
-          RunnerAndConfigurationSettings config = getValue();
-          RunManagerEx.getInstanceEx(project).setSelectedConfiguration(config);
-          doRunConfiguration(config, executor, project);
-        }
-
-        @Override
-        public ConfigurationType getType() {
-          return getValue().getType();
-        }
-
-        @Override
-        public Icon getIcon() {
-          return RunManagerEx.getInstanceEx(project).getConfigurationIcon(getValue());
-        }
-
-        @Override
-        public String getText() {
-          if (getMnemonic() != -1) {
-            return String.format("%s", getValue().getName());
-          }
-
-          return getValue().getName();
-        }
-
-        @Override
-        public boolean hasActions() {
-          return true;
-        }
-
-        @Override
-        public boolean available(Executor executor) {
-          return null != ProgramRunnerUtil.getRunner(executor.getId(), getValue());
-        }
-
-        @Override
-        public PopupStep getNextStep(@NotNull final Project project, @NotNull final ChooseRunConfigurationPopup action) {
-          return new ConfigurationActionsStep(project, action, getValue(), isDynamic());
-        }
-      };
-    }
-
-    public boolean canBeDeleted() {
-      return !isDynamic() && getValue() instanceof RunnerAndConfigurationSettings;
-    }
-  }
-
-  private static final class ConfigurationListPopupStep extends BaseListPopupStep<ItemWrapper> {
-    private final Project myProject;
-    private final ChooseRunConfigurationPopup myAction;
-    private int myDefaultConfiguration = -1;
-
-    private ConfigurationListPopupStep(@NotNull final ChooseRunConfigurationPopup action,
-                                       @NotNull final Project project,
-                                       @NotNull final String title) {
-      super(title, createSettingsList(project));
-      myProject = project;
-      myAction = action;
-
-      if (-1 == getDefaultOptionIndex()) {
-        myDefaultConfiguration = getDynamicIndex();
-      }
-    }
-
-    private int getDynamicIndex() {
-      int i = 0;
-      for (final ItemWrapper wrapper : getValues()) {
-        if (wrapper.isDynamic()) {
-          return i;
-        }
-        i++;
-      }
-
-      return -1;
-    }
-
-    @Override
-    public boolean isAutoSelectionEnabled() {
-      return false;
-    }
-
-    private static ItemWrapper[] createSettingsList(@NotNull final Project project) {
-      final RunManagerEx manager = RunManagerEx.getInstanceEx(project);
-
-      final List<ItemWrapper> result = new ArrayList<ItemWrapper>();
-
-      final RunnerAndConfigurationSettings selectedConfiguration = manager.getSelectedConfiguration();
-
-      if (selectedConfiguration != null) {
-        boolean isFirst = true;
-        final ExecutionTarget activeTarget = ExecutionTargetManager.getActiveTarget(project);
-        for (final ExecutionTarget eachTarget : ExecutionTargetManager.getTargetsToChooseFor(project, selectedConfiguration)) {
-          result.add(new ItemWrapper<ExecutionTarget>(eachTarget, isFirst) {
-            {
-              setChecked(eachTarget.equals(activeTarget));
-            }
-
-            @Override
-            public Icon getIcon() {
-              return eachTarget.getIcon();
-            }
-
-            @Override
-            public String getText() {
-              return eachTarget.getDisplayName();
-            }
-
-            @Override
-            public void perform(@NotNull final Project project, @NotNull final Executor executor, @NotNull DataContext context) {
-              ExecutionTargetManager.setActiveTarget(project, eachTarget);
-              doRunConfiguration(selectedConfiguration, executor, project);
-            }
-
-            @Override
-            public boolean available(Executor executor) {
-              return true;
-            }
-          });
-          isFirst = false;
-        }
-      }
-
-
-      final Map<RunnerAndConfigurationSettings, ItemWrapper> wrappedExisting =
-        new LinkedHashMap<RunnerAndConfigurationSettings, ItemWrapper>();
-      final ConfigurationType[] types = manager.getConfigurationFactories();
-      for (final ConfigurationType type : types) {
-        if (!(type instanceof UnknownConfigurationType)) {
-          final RunnerAndConfigurationSettings[] configurations = manager.getConfigurationSettings(type);
-          for (final RunnerAndConfigurationSettings configuration : configurations) {
-            final ItemWrapper wrapped = ItemWrapper.wrap(project, configuration);
-            if (configuration == selectedConfiguration) {
-              wrapped.setMnemonic(1);
-            }
-
-            wrappedExisting.put(configuration, wrapped);
-          }
-        }
-      }
-
-      populateWithDynamicRunners(result, wrappedExisting, project, manager, selectedConfiguration);
-      result.addAll(wrappedExisting.values());
-
-      //noinspection unchecked
-      final ItemWrapper edit = new ItemWrapper(null) {
-        @Override
-        public Icon getIcon() {
-          return EDIT_ICON;
-        }
-
-        @Override
-        public String getText() {
-          return UIUtil.removeMnemonic(ActionsBundle.message("action.editRunConfigurations.text"));
-        }
-
-        @Override
-        public void perform(@NotNull final Project project, @NotNull final Executor executor, @NotNull DataContext context) {
-          final EditConfigurationsDialog dialog = new EditConfigurationsDialog(project) {
-            @Override
-            protected void init() {
-              setOKButtonText(executor.getStartActionText());
-              setOKButtonIcon(executor.getIcon());
-              myExecutor = executor;
-              super.init();
-            }
-          };
-
-          dialog.show();
-          if (dialog.isOK()) {
-            SwingUtilities.invokeLater(new Runnable() {
-              public void run() {
-                doRunConfiguration(RunManager.getInstance(project).getSelectedConfiguration(), executor, project);
-              }
-            });
-          }
-        }
-
-        @Override
-        public boolean available(Executor executor) {
-          return true;
-        }
-      };
-
-      edit.setMnemonic(0);
-      result.add(0, edit);
-
-      return result.toArray(new ItemWrapper[result.size()]);
-    }
-
-    @NotNull
-    private static List<RunnerAndConfigurationSettings> populateWithDynamicRunners(final List<ItemWrapper> result,
-                                                                                   Map<RunnerAndConfigurationSettings, ItemWrapper> existing,
-                                                                                   final Project project, final RunManagerEx manager,
-                                                                                   final RunnerAndConfigurationSettings selectedConfiguration) {
-
-      final ArrayList<RunnerAndConfigurationSettings> contextConfigurations = new ArrayList<RunnerAndConfigurationSettings>();
-      final DataContext dataContext = DataManager.getInstance().getDataContext();
-      final ConfigurationContext context = ConfigurationContext.getFromContext(dataContext);
-
-      final List<RuntimeConfigurationProducer> producers = PreferredProducerFind
-        .findPreferredProducers(context.getLocation(), context, false);
-      if (producers == null) return Collections.emptyList();
-
-      Collections.sort(producers, new Comparator<RuntimeConfigurationProducer>() {
-        public int compare(final RuntimeConfigurationProducer p1, final RuntimeConfigurationProducer p2) {
-          return p1.getConfigurationType().getDisplayName().compareTo(p2.getConfigurationType().getDisplayName());
-        }
-      });
-
-      final RunnerAndConfigurationSettings[] preferred = {null};
-
-      int i = 2; // selectedConfiguration == null ? 1 : 2;
-      for (final RuntimeConfigurationProducer producer : producers) {
-        final RunnerAndConfigurationSettings configuration = producer.getConfiguration();
-        if (configuration != null) {
-          if (existing.keySet().contains(configuration)) {
-            final ItemWrapper wrapper = existing.get(configuration);
-            if (wrapper.getMnemonic() != 1) {
-              wrapper.setMnemonic(i);
-              i++;
-            }
-          }
-          else {
-            if (selectedConfiguration != null && configuration.equals(selectedConfiguration)) continue;
-            contextConfigurations.add(configuration);
-
-            if (preferred[0] == null) {
-              preferred[0] = configuration;
-            }
-
-            //noinspection unchecked
-            final ItemWrapper wrapper = new ItemWrapper(configuration) {
-              @Override
-              public Icon getIcon() {
-                return RunManagerEx.getInstanceEx(project).getConfigurationIcon(configuration);
-              }
-
-              @Override
-              public String getText() {
-                return String.format("%s", configuration.getName());
-              }
-
-              @Override
-              public boolean available(Executor executor) {
-                return canRun(executor, configuration);
-              }
-
-              @Override
-              public void perform(@NotNull Project project, @NotNull Executor executor, @NotNull DataContext context) {
-                manager.setTemporaryConfiguration(configuration);
-                RunManagerEx.getInstanceEx(project).setSelectedConfiguration(configuration);
-                doRunConfiguration(configuration, executor, project);
-              }
-
-              @Override
-              public PopupStep getNextStep(@NotNull final Project project, @NotNull final ChooseRunConfigurationPopup action) {
-                return new ConfigurationActionsStep(project, action, configuration, isDynamic());
-              }
-
-              @Override
-              public boolean hasActions() {
-                return true;
-              }
-            };
-
-            wrapper.setDynamic(true);
-            wrapper.setMnemonic(i);
-            result.add(wrapper);
-            i++;
-          }
-        }
-      }
-
-      return contextConfigurations;
-    }
-
-    @Override
-    public ListSeparator getSeparatorAbove(ItemWrapper value) {
-      if (value.addSeparatorAbove()) return new ListSeparator();
-
-      final List<ItemWrapper> configurations = getValues();
-      final int index = configurations.indexOf(value);
-      if (index > 0 && index <= configurations.size() - 1) {
-        final ItemWrapper aboveConfiguration = index == 0 ? null : configurations.get(index - 1);
-
-        if (aboveConfiguration != null && aboveConfiguration.isDynamic() != value.isDynamic()) {
-          return new ListSeparator();
-        }
-
-        final ConfigurationType currentType = value.getType();
-        final ConfigurationType aboveType = aboveConfiguration == null ? null : aboveConfiguration.getType();
-        if (aboveType != currentType && currentType != null) {
-          return new ListSeparator(); // new ListSeparator(currentType.getDisplayName());
-        }
-      }
-
-      return null;
-    }
-
-    @Override
-    public boolean isSpeedSearchEnabled() {
-      return true;
-    }
-
-    @Override
-    public int getDefaultOptionIndex() {
-      final RunnerAndConfigurationSettings currentConfiguration = RunManager.getInstance(myProject).getSelectedConfiguration();
-      if (currentConfiguration == null && myDefaultConfiguration != -1) {
-        return myDefaultConfiguration;
-      }
-
-      return currentConfiguration instanceof RunnerAndConfigurationSettingsImpl ? getValues()
-        .indexOf(ItemWrapper.wrap(myProject, currentConfiguration)) : -1;
-    }
-
-    @Override
-    public PopupStep onChosen(final ItemWrapper wrapper, boolean finalChoice) {
-      if (myAction.myEditConfiguration) {
-        final Object o = wrapper.getValue();
-        if (o instanceof RunnerAndConfigurationSettingsImpl) {
-          return doFinalStep(new Runnable() {
-            public void run() {
-              myAction.editConfiguration(myProject, (RunnerAndConfigurationSettings)o);
-            }
-          });
-        }
-      }
-
-      final Executor executor = myAction.getCurrentExecutor();
-      assert executor != null;
-
-      if (finalChoice && wrapper.available(executor)) {
-        return doFinalStep(new Runnable() {
-          public void run() {
-            if (executor == myAction.myAlternativeExecutor) {
-              PropertiesComponent.getInstance().setValue(myAction.myAddKey, Boolean.toString(true));
-            }
-
-            wrapper.perform(myProject, executor, DataManager.getInstance().getDataContext());
-          }
-        });
-      }
-      else {
-        return wrapper.getNextStep(myProject, myAction);
-      }
-    }
-
-    @Override
-    public boolean hasSubstep(ItemWrapper selectedValue) {
-      return selectedValue.hasActions();
-    }
-
-    @NotNull
-    @Override
-    public String getTextFor(ItemWrapper value) {
-      return value.getText();
-    }
-
-    @Override
-    public Icon getIconFor(ItemWrapper value) {
-      return value.getIcon();
-    }
-  }
-
-  private static void doRunConfiguration(RunnerAndConfigurationSettings configuration, Executor executor, Project project) {
-    if (configuration instanceof RunnerAndConfigurationSettingsImpl) {
-      if (canRun(executor, configuration)) {
-        ProgramRunnerUtil.executeConfiguration(project, configuration, executor);
-      }
-    }
-  }
-
-  private static final class ConfigurationActionsStep extends BaseListPopupStep<ActionWrapper> {
-    private ConfigurationActionsStep(@NotNull final Project project,
-                                     ChooseRunConfigurationPopup action,
-                                     @NotNull final RunnerAndConfigurationSettings settings, final boolean dynamic) {
-      super("Actions", buildActions(project, action, settings, dynamic));
-    }
-
-    @Override
-    public ListSeparator getSeparatorAbove(ActionWrapper value) {
-      return value.addSeparatorAbove() ? new ListSeparator() : null;
-    }
-
-    private static ActionWrapper[] buildActions(@NotNull final Project project,
-                                                final ChooseRunConfigurationPopup action,
-                                                @NotNull final RunnerAndConfigurationSettings settings,
-                                                final boolean dynamic) {
-      final List<ActionWrapper> result = new ArrayList<ActionWrapper>();
-
-      final ExecutionTarget active = ExecutionTargetManager.getActiveTarget(project);
-      for (final ExecutionTarget eachTarget : ExecutionTargetManager.getTargetsToChooseFor(project, settings)) {
-        result.add(new ActionWrapper(eachTarget.getDisplayName(), eachTarget.getIcon()) {
-          {
-            setChecked(eachTarget.equals(active));
-          }
-
-          @Override
-          public void perform() {
-            final RunManagerEx manager = RunManagerEx.getInstanceEx(project);
-            if (dynamic) manager.setTemporaryConfiguration(settings);
-            manager.setSelectedConfiguration(settings);
-
-            ExecutionTargetManager.setActiveTarget(project, eachTarget);
-            doRunConfiguration(settings, action.getCurrentExecutor(), project);
-          }
-        });
-      }
-
-      boolean isFirst = true;
-      for (final Executor executor : ExecutorRegistry.getInstance().getRegisteredExecutors()) {
-        final ProgramRunner runner = RunnerRegistry.getInstance().getRunner(executor.getId(), settings.getConfiguration());
-        if (runner != null) {
-          result.add(new ActionWrapper(executor.getActionName(), executor.getIcon(), isFirst) {
-            @Override
-            public void perform() {
-              final RunManagerEx manager = RunManagerEx.getInstanceEx(project);
-              if (dynamic) manager.setTemporaryConfiguration(settings);
-              manager.setSelectedConfiguration(settings);
-              doRunConfiguration(settings, executor, project);
-            }
-          });
-          isFirst = false;
-        }
-      }
-
-      result.add(new ActionWrapper("Edit...", EDIT_ICON, true) {
-        @Override
-        public void perform() {
-          final RunManagerEx manager = RunManagerEx.getInstanceEx(project);
-          if (dynamic) manager.setTemporaryConfiguration(settings);
-          action.editConfiguration(project, settings);
-        }
-      });
-
-      if (RunManager.getInstance(project).isTemporary(settings.getConfiguration()) || dynamic) {
-        result.add(new ActionWrapper("Save configuration", SAVE_ICON) {
-          @Override
-          public void perform() {
-            final RunManagerEx manager = RunManagerEx.getInstanceEx(project);
-            if (dynamic) manager.setTemporaryConfiguration(settings);
-            manager.makeStable(settings.getConfiguration());
-          }
-        });
-      }
-
-      return result.toArray(new ActionWrapper[result.size()]);
-    }
-
-    @Override
-    public PopupStep onChosen(final ActionWrapper selectedValue, boolean finalChoice) {
-      return doFinalStep(new Runnable() {
-        public void run() {
-          selectedValue.perform();
-        }
-      });
-    }
-
-    @Override
-    public Icon getIconFor(ActionWrapper aValue) {
-      return aValue.getIcon();
-    }
-
-    @NotNull
-    @Override
-    public String getTextFor(ActionWrapper value) {
-      return value.getText();
-    }
-  }
-
-  private abstract static class ActionWrapper extends Wrapper {
-    private final String myName;
-    private final Icon myIcon;
-
-    private ActionWrapper(String name, Icon icon) {
-      this(name, icon, false);
-    }
-
-    private ActionWrapper(String name, Icon icon, boolean addSeparatorAbove) {
-      super(addSeparatorAbove);
-      myName = name;
-      myIcon = icon;
-    }
-
-    public abstract void perform();
-
-    public String getText() {
-      return myName;
-    }
-
-    public Icon getIcon() {
-      return myIcon;
-    }
-  }
-
-  private static class RunListElementRenderer extends PopupListElementRenderer {
-    private JLabel myLabel;
-    private final ListPopupImpl myPopup1;
-    private final boolean myHasSideBar;
-
-    private RunListElementRenderer(ListPopupImpl popup, boolean hasSideBar) {
-      super(popup);
-
-      myPopup1 = popup;
-      myHasSideBar = hasSideBar;
-    }
-
-    @Override
-    protected JComponent createItemComponent() {
-      if (myLabel == null) {
-        myLabel = new JLabel();
-        myLabel.setPreferredSize(new JLabel("8.").getPreferredSize());
-      }
-
-      final JComponent result = super.createItemComponent();
-      result.add(myLabel, BorderLayout.WEST);
-      return result;
-    }
-
-    @Override
-    protected void customizeComponent(JList list, Object value, boolean isSelected) {
-      super.customizeComponent(list, value, isSelected);
-
-      myLabel.setVisible(myHasSideBar);
-
-      ListPopupStep<Object> step = myPopup1.getListStep();
-      boolean isSelectable = step.isSelectable(value);
-      myLabel.setEnabled(isSelectable);
-      myLabel.setIcon(null);
-
-      if (isSelected) {
-        setSelected(myLabel);
-      }
-      else {
-        setDeselected(myLabel);
-      }
-
-      if (value instanceof Wrapper) {
-        Wrapper wrapper = (Wrapper)value;
-        final int mnemonic = wrapper.getMnemonic();
-        if (mnemonic != -1) {
-          myLabel.setText(mnemonic + ".");
-          myLabel.setDisplayedMnemonicIndex(0);
-        }
-        else {
-          if (wrapper.isChecked()) {
-            myLabel.setIcon(isSelected ? AllIcons.Actions.Checked_selected : AllIcons.Actions.Checked);
-          }
-          myLabel.setText("");
-        }
-      }
-    }
-  }
-
-  private class RunListPopup extends ListPopupImpl {
-    public RunListPopup(ListPopupStep step) {
-      super(step);
-      registerActions(this);
-    }
-
-    protected RunListPopup(WizardPopup aParent, ListPopupStep aStep, Object parentValue) {
-      super(aParent, aStep, parentValue);
-      registerActions(this);
-    }
-
-    @Override
-    protected WizardPopup createPopup(WizardPopup parent, PopupStep step, Object parentValue) {
-      return new RunListPopup(parent, (ListPopupStep)step, parentValue);
-    }
-
-    @Override
-    public void handleSelect(boolean handleFinalChoices, InputEvent e) {
-      if (e instanceof MouseEvent && e.isShiftDown()) {
-        handleShiftClick(handleFinalChoices, e, this);
-        return;
-      }
-
-      _handleSelect(handleFinalChoices, e);
-    }
-
-    private void _handleSelect(boolean handleFinalChoices, InputEvent e) {
-      super.handleSelect(handleFinalChoices, e);
-    }
-
-    protected void handleShiftClick(boolean handleFinalChoices, final InputEvent inputEvent, final RunListPopup popup) {
-      myCurrentExecutor = myAlternativeExecutor;
-      popup._handleSelect(handleFinalChoices, inputEvent);
-    }
-
-    @Override
-    protected ListCellRenderer getListElementRenderer() {
-      boolean hasSideBar = false;
-      for (Object each : getListStep().getValues()) {
-        if (each instanceof Wrapper) {
-          if (((Wrapper)each).getMnemonic() != -1 || ((Wrapper)each).isChecked()) {
-            hasSideBar = true;
-            break;
-          }
-        }
-      }
-      return new RunListElementRenderer(this, hasSideBar);
-    }
-
-    public void removeSelected() {
-      final PropertiesComponent propertiesComponent = PropertiesComponent.getInstance();
-      if (!propertiesComponent.isTrueValue("run.configuration.delete.ad")) {
-        propertiesComponent.setValue("run.configuration.delete.ad", Boolean.toString(true));
-      }
-
-      final int index = getSelectedIndex();
-      if (index == -1) {
-        return;
-      }
-
-      final Object o = getListModel().get(index);
-      if (o != null && o instanceof ItemWrapper && ((ItemWrapper)o).canBeDeleted()) {
-        deleteConfiguration(myProject, (RunnerAndConfigurationSettings)((ItemWrapper)o).getValue());
-        getListModel().deleteItem(o);
-        final List<Object> values = getListStep().getValues();
-        values.remove(o);
-
-        if (index < values.size()) {
-          onChildSelectedFor(values.get(index));
-        }
-        else if (index - 1 >= 0) {
-          onChildSelectedFor(values.get(index - 1));
-        }
-      }
-    }
-  }
-}
->>>>>>> 62c012c0
+/*
+ * Copyright 2000-2012 JetBrains s.r.o.
+ *
+ * Licensed under the Apache License, Version 2.0 (the "License");
+ * you may not use this file except in compliance with the License.
+ * You may obtain a copy of the License at
+ *
+ * http://www.apache.org/licenses/LICENSE-2.0
+ *
+ * Unless required by applicable law or agreed to in writing, software
+ * distributed under the License is distributed on an "AS IS" BASIS,
+ * WITHOUT WARRANTIES OR CONDITIONS OF ANY KIND, either express or implied.
+ * See the License for the specific language governing permissions and
+ * limitations under the License.
+ */
+
+package com.intellij.execution.actions;
+
+import com.intellij.execution.*;
+import com.intellij.execution.configurations.ConfigurationType;
+import com.intellij.execution.configurations.UnknownConfigurationType;
+import com.intellij.execution.impl.EditConfigurationsDialog;
+import com.intellij.execution.impl.RunDialog;
+import com.intellij.execution.impl.RunnerAndConfigurationSettingsImpl;
+import com.intellij.execution.junit.RuntimeConfigurationProducer;
+import com.intellij.execution.runners.ProgramRunner;
+import com.intellij.icons.AllIcons;
+import com.intellij.ide.DataManager;
+import com.intellij.ide.util.PropertiesComponent;
+import com.intellij.idea.ActionsBundle;
+import com.intellij.openapi.actionSystem.DataContext;
+import com.intellij.openapi.actionSystem.PlatformDataKeys;
+import com.intellij.openapi.keymap.KeymapUtil;
+import com.intellij.openapi.project.Project;
+import com.intellij.openapi.ui.popup.ListPopupStep;
+import com.intellij.openapi.ui.popup.ListSeparator;
+import com.intellij.openapi.ui.popup.PopupStep;
+import com.intellij.openapi.ui.popup.util.BaseListPopupStep;
+import com.intellij.ui.popup.WizardPopup;
+import com.intellij.ui.popup.list.ListPopupImpl;
+import com.intellij.ui.popup.list.PopupListElementRenderer;
+import com.intellij.ui.speedSearch.SpeedSearch;
+import com.intellij.util.ui.UIUtil;
+import org.jetbrains.annotations.NotNull;
+import org.jetbrains.annotations.Nullable;
+
+import javax.swing.*;
+import java.awt.*;
+import java.awt.event.ActionEvent;
+import java.awt.event.InputEvent;
+import java.awt.event.MouseEvent;
+import java.util.*;
+import java.util.List;
+
+public class ChooseRunConfigurationPopup {
+  private static final Icon EDIT_ICON = AllIcons.Actions.EditSource;
+  private static final Icon SAVE_ICON = AllIcons.RunConfigurations.SaveTempConfig;
+
+  private final Project myProject;
+  @NotNull private final String myAddKey;
+  @NotNull private final Executor myDefaultExecutor;
+  @Nullable private final Executor myAlternativeExecutor;
+
+  private Executor myCurrentExecutor;
+  private boolean myEditConfiguration;
+  private final RunListPopup myPopup;
+
+  public ChooseRunConfigurationPopup(@NotNull Project project,
+                                     @NotNull String addKey,
+                                     @NotNull Executor defaultExecutor,
+                                     @Nullable Executor alternativeExecutor) {
+    myProject = project;
+    myAddKey = addKey;
+    myDefaultExecutor = defaultExecutor;
+    myAlternativeExecutor = alternativeExecutor;
+
+    myPopup = new RunListPopup(new ConfigurationListPopupStep(this, myProject, String.format("%s", myDefaultExecutor.getActionName())));
+  }
+
+  public void show() {
+
+    final String adText = getAdText(myAlternativeExecutor);
+    if (adText != null) {
+      myPopup.setAdText(adText);
+    }
+
+    myPopup.showCenteredInCurrentWindow(myProject);
+  }
+
+  protected static boolean canRun(@NotNull final Executor executor, final RunnerAndConfigurationSettings settings) {
+    return ProgramRunnerUtil.getRunner(executor.getId(), settings) != null;
+  }
+
+  @Nullable
+  protected String getAdText(final Executor alternateExecutor) {
+    final PropertiesComponent properties = PropertiesComponent.getInstance();
+    if (alternateExecutor != null && !properties.isTrueValue(myAddKey)) {
+      return String
+        .format("Hold %s to %s", KeymapUtil.getKeystrokeText(KeyStroke.getKeyStroke("SHIFT")), alternateExecutor.getActionName());
+    }
+
+    if (!properties.isTrueValue("run.configuration.edit.ad")) {
+      return String.format("Press %s to Edit", KeymapUtil.getKeystrokeText(KeyStroke.getKeyStroke("F4")));
+    }
+
+    if (!properties.isTrueValue("run.configuration.delete.ad")) {
+      return String.format("Press %s to Delete configuration", KeymapUtil.getKeystrokeText(KeyStroke.getKeyStroke("DELETE")));
+    }
+
+    return null;
+  }
+
+  private void registerActions(final RunListPopup popup) {
+    popup.registerAction("alternateExecutor", KeyStroke.getKeyStroke("shift pressed SHIFT"), new AbstractAction() {
+      public void actionPerformed(ActionEvent e) {
+        myCurrentExecutor = myAlternativeExecutor;
+        updatePresentation();
+      }
+    });
+
+    popup.registerAction("restoreDefaultExecutor", KeyStroke.getKeyStroke("released SHIFT"), new AbstractAction() {
+      public void actionPerformed(ActionEvent e) {
+        myCurrentExecutor = myDefaultExecutor;
+        updatePresentation();
+      }
+    });
+
+
+    popup.registerAction("invokeAction", KeyStroke.getKeyStroke("shift ENTER"), new AbstractAction() {
+      public void actionPerformed(ActionEvent e) {
+        popup.handleSelect(true);
+      }
+    });
+
+    popup.registerAction("editConfiguration", KeyStroke.getKeyStroke("F4"), new AbstractAction() {
+      public void actionPerformed(ActionEvent e) {
+        myEditConfiguration = true;
+        popup.handleSelect(true);
+      }
+    });
+
+
+    popup.registerAction("deleteConfiguration", KeyStroke.getKeyStroke("DELETE"), new AbstractAction() {
+      public void actionPerformed(ActionEvent e) {
+        popup.removeSelected();
+      }
+    });
+
+    popup.registerAction("deleteConfiguration_bksp", KeyStroke.getKeyStroke("BACK_SPACE"), new AbstractAction() {
+      public void actionPerformed(ActionEvent e) {
+        SpeedSearch speedSearch = popup.getSpeedSearch();
+        if (speedSearch.isHoldingFilter()) {
+          speedSearch.backspace();
+          speedSearch.update();
+        }
+        else {
+          popup.removeSelected();
+        }
+      }
+    });
+
+    final Action action0 = createNumberAction(0, popup, myDefaultExecutor);
+    final Action action0_ = createNumberAction(0, popup, myAlternativeExecutor);
+    popup.registerAction("0Action", KeyStroke.getKeyStroke("0"), action0);
+    popup.registerAction("0Action_", KeyStroke.getKeyStroke("shift pressed 0"), action0_);
+    popup.registerAction("0Action1", KeyStroke.getKeyStroke("NUMPAD0"), action0);
+    popup.registerAction("0Action_1", KeyStroke.getKeyStroke("shift pressed NUMPAD0"), action0_);
+
+    final Action action1 = createNumberAction(1, popup, myDefaultExecutor);
+    final Action action1_ = createNumberAction(1, popup, myAlternativeExecutor);
+    popup.registerAction("1Action", KeyStroke.getKeyStroke("1"), action1);
+    popup.registerAction("1Action_", KeyStroke.getKeyStroke("shift pressed 1"), action1_);
+    popup.registerAction("1Action1", KeyStroke.getKeyStroke("NUMPAD1"), action1);
+    popup.registerAction("1Action_1", KeyStroke.getKeyStroke("shift pressed NUMPAD1"), action1_);
+
+    final Action action2 = createNumberAction(2, popup, myDefaultExecutor);
+    final Action action2_ = createNumberAction(2, popup, myAlternativeExecutor);
+    popup.registerAction("2Action", KeyStroke.getKeyStroke("2"), action2);
+    popup.registerAction("2Action_", KeyStroke.getKeyStroke("shift pressed 2"), action2_);
+    popup.registerAction("2Action1", KeyStroke.getKeyStroke("NUMPAD2"), action2);
+    popup.registerAction("2Action_1", KeyStroke.getKeyStroke("shift pressed NUMPAD2"), action2_);
+
+    final Action action3 = createNumberAction(3, popup, myDefaultExecutor);
+    final Action action3_ = createNumberAction(3, popup, myAlternativeExecutor);
+    popup.registerAction("3Action", KeyStroke.getKeyStroke("3"), action3);
+    popup.registerAction("3Action_", KeyStroke.getKeyStroke("shift pressed 3"), action3_);
+    popup.registerAction("3Action1", KeyStroke.getKeyStroke("NUMPAD3"), action3);
+    popup.registerAction("3Action_1", KeyStroke.getKeyStroke("shift pressed NUMPAD3"), action3_);
+  }
+
+  private void updatePresentation() {
+    final Executor executor = getCurrentExecutor();
+    if (executor != null) {
+      myPopup.setCaption(executor.getActionName());
+    }
+  }
+
+  static void execute(final ItemWrapper itemWrapper, final Executor executor) {
+    if (executor == null) {
+      return;
+    }
+
+    final DataContext dataContext = DataManager.getInstance().getDataContext();
+    final Project project = PlatformDataKeys.PROJECT.getData(dataContext);
+    if (project != null) {
+      SwingUtilities.invokeLater(new Runnable() {
+        public void run() {
+          itemWrapper.perform(project, executor, dataContext);
+        }
+      });
+    }
+  }
+
+  void editConfiguration(@NotNull final Project project, @NotNull final RunnerAndConfigurationSettings configuration) {
+    final Executor executor = getCurrentExecutor();
+    assert executor != null;
+
+    PropertiesComponent.getInstance().setValue("run.configuration.edit.ad", Boolean.toString(true));
+    if (RunDialog.editConfiguration(project, configuration, "Edit configuration settings", executor.getActionName(), executor.getIcon())) {
+      RunManagerEx.getInstanceEx(project).setSelectedConfiguration(configuration);
+      ProgramRunnerUtil.executeConfiguration(project, configuration, executor, ExecutionTargetManager.getActiveTarget(project), false);
+    }
+  }
+
+  private static void deleteConfiguration(final Project project, @NotNull final RunnerAndConfigurationSettings configurationSettings) {
+    final RunManagerEx manager = RunManagerEx.getInstanceEx(project);
+    manager.removeConfiguration(configurationSettings);
+  }
+
+  @NotNull
+  protected Executor getCurrentExecutor() {
+    return myCurrentExecutor == null ? myDefaultExecutor : myCurrentExecutor;
+  }
+
+  private static Action createNumberAction(final int number, final ListPopupImpl listPopup, final Executor executor) {
+    return new AbstractAction() {
+      public void actionPerformed(ActionEvent e) {
+        for (final Object item : listPopup.getListStep().getValues()) {
+          if (item instanceof ItemWrapper && ((ItemWrapper)item).getMnemonic() == number) {
+            listPopup.setFinalRunnable(new Runnable() {
+              public void run() {
+                execute((ItemWrapper)item, executor);
+              }
+            });
+            listPopup.closeOk(null);
+          }
+        }
+      }
+    };
+  }
+
+  private abstract static class Wrapper {
+    private int myMnemonic = -1;
+    private final boolean myAddSeparatorAbove;
+    private boolean myChecked;
+
+    protected Wrapper(boolean addSeparatorAbove) {
+      myAddSeparatorAbove = addSeparatorAbove;
+    }
+
+    public int getMnemonic() {
+      return myMnemonic;
+    }
+
+    public boolean isChecked() {
+      return myChecked;
+    }
+
+    public void setChecked(boolean checked) {
+      myChecked = checked;
+    }
+
+    public void setMnemonic(int mnemonic) {
+      myMnemonic = mnemonic;
+    }
+
+    public boolean addSeparatorAbove() {
+      return myAddSeparatorAbove;
+    }
+
+    @Nullable
+    public abstract Icon getIcon();
+
+    public abstract String getText();
+
+    public boolean canBeDeleted() {
+      return false;
+    }
+  }
+
+  private abstract static class ItemWrapper<T> extends Wrapper {
+    private final T myValue;
+    private boolean myDynamic;
+
+
+    protected ItemWrapper(@Nullable final T value) {
+      this(value, false);
+    }
+
+    protected ItemWrapper(@Nullable final T value, boolean addSeparatorAbove) {
+      super(addSeparatorAbove);
+      myValue = value;
+    }
+
+    public T getValue() {
+      return myValue;
+    }
+
+    public boolean isDynamic() {
+      return myDynamic;
+    }
+
+    public void setDynamic(final boolean b) {
+      myDynamic = b;
+    }
+
+    @Override
+    public boolean equals(Object o) {
+      if (this == o) return true;
+      if (!(o instanceof ItemWrapper)) return false;
+
+      ItemWrapper that = (ItemWrapper)o;
+
+      if (myValue != null ? !myValue.equals(that.myValue) : that.myValue != null) return false;
+
+      return true;
+    }
+
+    @Override
+    public int hashCode() {
+      return myValue != null ? myValue.hashCode() : 0;
+    }
+
+    public abstract void perform(@NotNull final Project project, @NotNull final Executor executor, @NotNull final DataContext context);
+
+    @Nullable
+    public ConfigurationType getType() {
+      return null;
+    }
+
+    public boolean available(Executor executor) {
+      return false;
+    }
+
+    public boolean hasActions() {
+      return false;
+    }
+
+    public PopupStep getNextStep(Project project, ChooseRunConfigurationPopup action) {
+      return PopupStep.FINAL_CHOICE;
+    }
+
+    public static ItemWrapper wrap(@NotNull final Project project,
+                                   @NotNull final RunnerAndConfigurationSettings settings,
+                                   final boolean dynamic) {
+      final ItemWrapper result = wrap(project, settings);
+      result.setDynamic(dynamic);
+      return result;
+    }
+
+    public static ItemWrapper wrap(@NotNull final Project project, @NotNull final RunnerAndConfigurationSettings settings) {
+      return new ItemWrapper<RunnerAndConfigurationSettings>(settings) {
+        @Override
+        public void perform(@NotNull Project project, @NotNull Executor executor, @NotNull DataContext context) {
+          RunnerAndConfigurationSettings config = getValue();
+          RunManagerEx.getInstanceEx(project).setSelectedConfiguration(config);
+          doRunConfiguration(config, executor, project);
+        }
+
+        @Override
+        public ConfigurationType getType() {
+          return getValue().getType();
+        }
+
+        @Override
+        public Icon getIcon() {
+          return RunManagerEx.getInstanceEx(project).getConfigurationIcon(getValue());
+        }
+
+        @Override
+        public String getText() {
+          if (getMnemonic() != -1) {
+            return String.format("%s", getValue().getName());
+          }
+
+          return getValue().getName();
+        }
+
+        @Override
+        public boolean hasActions() {
+          return true;
+        }
+
+        @Override
+        public boolean available(Executor executor) {
+          return null != ProgramRunnerUtil.getRunner(executor.getId(), getValue());
+        }
+
+        @Override
+        public PopupStep getNextStep(@NotNull final Project project, @NotNull final ChooseRunConfigurationPopup action) {
+          return new ConfigurationActionsStep(project, action, getValue(), isDynamic());
+        }
+      };
+    }
+
+    public boolean canBeDeleted() {
+      return !isDynamic() && getValue() instanceof RunnerAndConfigurationSettings;
+    }
+  }
+
+  private static final class ConfigurationListPopupStep extends BaseListPopupStep<ItemWrapper> {
+    private final Project myProject;
+    private final ChooseRunConfigurationPopup myAction;
+    private int myDefaultConfiguration = -1;
+
+    private ConfigurationListPopupStep(@NotNull final ChooseRunConfigurationPopup action,
+                                       @NotNull final Project project,
+                                       @NotNull final String title) {
+      super(title, createSettingsList(project));
+      myProject = project;
+      myAction = action;
+
+      if (-1 == getDefaultOptionIndex()) {
+        myDefaultConfiguration = getDynamicIndex();
+      }
+    }
+
+    private int getDynamicIndex() {
+      int i = 0;
+      for (final ItemWrapper wrapper : getValues()) {
+        if (wrapper.isDynamic()) {
+          return i;
+        }
+        i++;
+      }
+
+      return -1;
+    }
+
+    @Override
+    public boolean isAutoSelectionEnabled() {
+      return false;
+    }
+
+    private static ItemWrapper[] createSettingsList(@NotNull final Project project) {
+      final RunManagerEx manager = RunManagerEx.getInstanceEx(project);
+
+      final List<ItemWrapper> result = new ArrayList<ItemWrapper>();
+
+      final RunnerAndConfigurationSettings selectedConfiguration = manager.getSelectedConfiguration();
+
+      if (selectedConfiguration != null) {
+        boolean isFirst = true;
+        final ExecutionTarget activeTarget = ExecutionTargetManager.getActiveTarget(project);
+        for (final ExecutionTarget eachTarget : ExecutionTargetManager.getTargetsToChooseFor(project, selectedConfiguration)) {
+          result.add(new ItemWrapper<ExecutionTarget>(eachTarget, isFirst) {
+            {
+              setChecked(eachTarget.equals(activeTarget));
+            }
+
+            @Override
+            public Icon getIcon() {
+              return eachTarget.getIcon();
+            }
+
+            @Override
+            public String getText() {
+              return eachTarget.getDisplayName();
+            }
+
+            @Override
+            public void perform(@NotNull final Project project, @NotNull final Executor executor, @NotNull DataContext context) {
+              ExecutionTargetManager.setActiveTarget(project, eachTarget);
+              doRunConfiguration(selectedConfiguration, executor, project);
+            }
+
+            @Override
+            public boolean available(Executor executor) {
+              return true;
+            }
+          });
+          isFirst = false;
+        }
+      }
+
+
+      final Map<RunnerAndConfigurationSettings, ItemWrapper> wrappedExisting =
+        new LinkedHashMap<RunnerAndConfigurationSettings, ItemWrapper>();
+      final ConfigurationType[] types = manager.getConfigurationFactories();
+      for (final ConfigurationType type : types) {
+        if (!(type instanceof UnknownConfigurationType)) {
+          final RunnerAndConfigurationSettings[] configurations = manager.getConfigurationSettings(type);
+          for (final RunnerAndConfigurationSettings configuration : configurations) {
+            final ItemWrapper wrapped = ItemWrapper.wrap(project, configuration);
+            if (configuration == selectedConfiguration) {
+              wrapped.setMnemonic(1);
+            }
+
+            wrappedExisting.put(configuration, wrapped);
+          }
+        }
+      }
+
+      populateWithDynamicRunners(result, wrappedExisting, project, manager, selectedConfiguration);
+      result.addAll(wrappedExisting.values());
+
+      //noinspection unchecked
+      final ItemWrapper edit = new ItemWrapper(null) {
+        @Override
+        public Icon getIcon() {
+          return EDIT_ICON;
+        }
+
+        @Override
+        public String getText() {
+          return UIUtil.removeMnemonic(ActionsBundle.message("action.editRunConfigurations.text"));
+        }
+
+        @Override
+        public void perform(@NotNull final Project project, @NotNull final Executor executor, @NotNull DataContext context) {
+          final EditConfigurationsDialog dialog = new EditConfigurationsDialog(project) {
+            @Override
+            protected void init() {
+              setOKButtonText(executor.getStartActionText());
+              setOKButtonIcon(executor.getIcon());
+              myExecutor = executor;
+              super.init();
+            }
+          };
+
+          dialog.show();
+          if (dialog.isOK()) {
+            SwingUtilities.invokeLater(new Runnable() {
+              public void run() {
+                doRunConfiguration(RunManager.getInstance(project).getSelectedConfiguration(), executor, project);
+              }
+            });
+          }
+        }
+
+        @Override
+        public boolean available(Executor executor) {
+          return true;
+        }
+      };
+
+      edit.setMnemonic(0);
+      result.add(0, edit);
+
+      return result.toArray(new ItemWrapper[result.size()]);
+    }
+
+    @NotNull
+    private static List<RunnerAndConfigurationSettings> populateWithDynamicRunners(final List<ItemWrapper> result,
+                                                                                   Map<RunnerAndConfigurationSettings, ItemWrapper> existing,
+                                                                                   final Project project, final RunManagerEx manager,
+                                                                                   final RunnerAndConfigurationSettings selectedConfiguration) {
+
+      final ArrayList<RunnerAndConfigurationSettings> contextConfigurations = new ArrayList<RunnerAndConfigurationSettings>();
+      final DataContext dataContext = DataManager.getInstance().getDataContext();
+      final ConfigurationContext context = ConfigurationContext.getFromContext(dataContext);
+
+      final List<RuntimeConfigurationProducer> producers = PreferredProducerFind
+        .findPreferredProducers(context.getLocation(), context, false);
+      if (producers == null) return Collections.emptyList();
+
+      Collections.sort(producers, new Comparator<RuntimeConfigurationProducer>() {
+        public int compare(final RuntimeConfigurationProducer p1, final RuntimeConfigurationProducer p2) {
+          return p1.getConfigurationType().getDisplayName().compareTo(p2.getConfigurationType().getDisplayName());
+        }
+      });
+
+      final RunnerAndConfigurationSettings[] preferred = {null};
+
+      int i = 2; // selectedConfiguration == null ? 1 : 2;
+      for (final RuntimeConfigurationProducer producer : producers) {
+        final RunnerAndConfigurationSettings configuration = producer.getConfiguration();
+        if (configuration != null) {
+          if (existing.keySet().contains(configuration)) {
+            final ItemWrapper wrapper = existing.get(configuration);
+            if (wrapper.getMnemonic() != 1) {
+              wrapper.setMnemonic(i);
+              i++;
+            }
+          }
+          else {
+            if (selectedConfiguration != null && configuration.equals(selectedConfiguration)) continue;
+            contextConfigurations.add(configuration);
+
+            if (preferred[0] == null) {
+              preferred[0] = configuration;
+            }
+
+            //noinspection unchecked
+            final ItemWrapper wrapper = new ItemWrapper(configuration) {
+              @Override
+              public Icon getIcon() {
+                return RunManagerEx.getInstanceEx(project).getConfigurationIcon(configuration);
+              }
+
+              @Override
+              public String getText() {
+                return String.format("%s", configuration.getName());
+              }
+
+              @Override
+              public boolean available(Executor executor) {
+                return canRun(executor, configuration);
+              }
+
+              @Override
+              public void perform(@NotNull Project project, @NotNull Executor executor, @NotNull DataContext context) {
+                manager.setTemporaryConfiguration(configuration);
+                RunManagerEx.getInstanceEx(project).setSelectedConfiguration(configuration);
+                doRunConfiguration(configuration, executor, project);
+              }
+
+              @Override
+              public PopupStep getNextStep(@NotNull final Project project, @NotNull final ChooseRunConfigurationPopup action) {
+                return new ConfigurationActionsStep(project, action, configuration, isDynamic());
+              }
+
+              @Override
+              public boolean hasActions() {
+                return true;
+              }
+            };
+
+            wrapper.setDynamic(true);
+            wrapper.setMnemonic(i);
+            result.add(wrapper);
+            i++;
+          }
+        }
+      }
+
+      return contextConfigurations;
+    }
+
+    @Override
+    public ListSeparator getSeparatorAbove(ItemWrapper value) {
+      if (value.addSeparatorAbove()) return new ListSeparator();
+
+      final List<ItemWrapper> configurations = getValues();
+      final int index = configurations.indexOf(value);
+      if (index > 0 && index <= configurations.size() - 1) {
+        final ItemWrapper aboveConfiguration = index == 0 ? null : configurations.get(index - 1);
+
+        if (aboveConfiguration != null && aboveConfiguration.isDynamic() != value.isDynamic()) {
+          return new ListSeparator();
+        }
+
+        final ConfigurationType currentType = value.getType();
+        final ConfigurationType aboveType = aboveConfiguration == null ? null : aboveConfiguration.getType();
+        if (aboveType != currentType && currentType != null) {
+          return new ListSeparator(); // new ListSeparator(currentType.getDisplayName());
+        }
+      }
+
+      return null;
+    }
+
+    @Override
+    public boolean isSpeedSearchEnabled() {
+      return true;
+    }
+
+    @Override
+    public int getDefaultOptionIndex() {
+      final RunnerAndConfigurationSettings currentConfiguration = RunManager.getInstance(myProject).getSelectedConfiguration();
+      if (currentConfiguration == null && myDefaultConfiguration != -1) {
+        return myDefaultConfiguration;
+      }
+
+      return currentConfiguration instanceof RunnerAndConfigurationSettingsImpl ? getValues()
+        .indexOf(ItemWrapper.wrap(myProject, currentConfiguration)) : -1;
+    }
+
+    @Override
+    public PopupStep onChosen(final ItemWrapper wrapper, boolean finalChoice) {
+      if (myAction.myEditConfiguration) {
+        final Object o = wrapper.getValue();
+        if (o instanceof RunnerAndConfigurationSettingsImpl) {
+          return doFinalStep(new Runnable() {
+            public void run() {
+              myAction.editConfiguration(myProject, (RunnerAndConfigurationSettings)o);
+            }
+          });
+        }
+      }
+
+      final Executor executor = myAction.getCurrentExecutor();
+      assert executor != null;
+
+      if (finalChoice && wrapper.available(executor)) {
+        return doFinalStep(new Runnable() {
+          public void run() {
+            if (executor == myAction.myAlternativeExecutor) {
+              PropertiesComponent.getInstance().setValue(myAction.myAddKey, Boolean.toString(true));
+            }
+
+            wrapper.perform(myProject, executor, DataManager.getInstance().getDataContext());
+          }
+        });
+      }
+      else {
+        return wrapper.getNextStep(myProject, myAction);
+      }
+    }
+
+    @Override
+    public boolean hasSubstep(ItemWrapper selectedValue) {
+      return selectedValue.hasActions();
+    }
+
+    @NotNull
+    @Override
+    public String getTextFor(ItemWrapper value) {
+      return value.getText();
+    }
+
+    @Override
+    public Icon getIconFor(ItemWrapper value) {
+      return value.getIcon();
+    }
+  }
+
+  private static void doRunConfiguration(RunnerAndConfigurationSettings configuration, Executor executor, Project project) {
+    if (configuration instanceof RunnerAndConfigurationSettingsImpl) {
+      if (canRun(executor, configuration)) {
+        ProgramRunnerUtil.executeConfiguration(project, configuration, executor);
+      }
+    }
+  }
+
+  private static final class ConfigurationActionsStep extends BaseListPopupStep<ActionWrapper> {
+    private ConfigurationActionsStep(@NotNull final Project project,
+                                     ChooseRunConfigurationPopup action,
+                                     @NotNull final RunnerAndConfigurationSettings settings, final boolean dynamic) {
+      super("Actions", buildActions(project, action, settings, dynamic));
+    }
+
+    @Override
+    public ListSeparator getSeparatorAbove(ActionWrapper value) {
+      return value.addSeparatorAbove() ? new ListSeparator() : null;
+    }
+
+    private static ActionWrapper[] buildActions(@NotNull final Project project,
+                                                final ChooseRunConfigurationPopup action,
+                                                @NotNull final RunnerAndConfigurationSettings settings,
+                                                final boolean dynamic) {
+      final List<ActionWrapper> result = new ArrayList<ActionWrapper>();
+
+      final ExecutionTarget active = ExecutionTargetManager.getActiveTarget(project);
+      for (final ExecutionTarget eachTarget : ExecutionTargetManager.getTargetsToChooseFor(project, settings)) {
+        result.add(new ActionWrapper(eachTarget.getDisplayName(), eachTarget.getIcon()) {
+          {
+            setChecked(eachTarget.equals(active));
+          }
+
+          @Override
+          public void perform() {
+            final RunManagerEx manager = RunManagerEx.getInstanceEx(project);
+            if (dynamic) manager.setTemporaryConfiguration(settings);
+            manager.setSelectedConfiguration(settings);
+
+            ExecutionTargetManager.setActiveTarget(project, eachTarget);
+            doRunConfiguration(settings, action.getCurrentExecutor(), project);
+          }
+        });
+      }
+
+      boolean isFirst = true;
+      for (final Executor executor : ExecutorRegistry.getInstance().getRegisteredExecutors()) {
+        final ProgramRunner runner = RunnerRegistry.getInstance().getRunner(executor.getId(), settings.getConfiguration());
+        if (runner != null) {
+          result.add(new ActionWrapper(executor.getActionName(), executor.getIcon(), isFirst) {
+            @Override
+            public void perform() {
+              final RunManagerEx manager = RunManagerEx.getInstanceEx(project);
+              if (dynamic) manager.setTemporaryConfiguration(settings);
+              manager.setSelectedConfiguration(settings);
+              doRunConfiguration(settings, executor, project);
+            }
+          });
+          isFirst = false;
+        }
+      }
+
+      result.add(new ActionWrapper("Edit...", EDIT_ICON, true) {
+        @Override
+        public void perform() {
+          final RunManagerEx manager = RunManagerEx.getInstanceEx(project);
+          if (dynamic) manager.setTemporaryConfiguration(settings);
+          action.editConfiguration(project, settings);
+        }
+      });
+
+      if (RunManager.getInstance(project).isTemporary(settings.getConfiguration()) || dynamic) {
+        result.add(new ActionWrapper("Save configuration", SAVE_ICON) {
+          @Override
+          public void perform() {
+            final RunManagerEx manager = RunManagerEx.getInstanceEx(project);
+            if (dynamic) manager.setTemporaryConfiguration(settings);
+            manager.makeStable(settings.getConfiguration());
+          }
+        });
+      }
+
+      return result.toArray(new ActionWrapper[result.size()]);
+    }
+
+    @Override
+    public PopupStep onChosen(final ActionWrapper selectedValue, boolean finalChoice) {
+      return doFinalStep(new Runnable() {
+        public void run() {
+          selectedValue.perform();
+        }
+      });
+    }
+
+    @Override
+    public Icon getIconFor(ActionWrapper aValue) {
+      return aValue.getIcon();
+    }
+
+    @NotNull
+    @Override
+    public String getTextFor(ActionWrapper value) {
+      return value.getText();
+    }
+  }
+
+  private abstract static class ActionWrapper extends Wrapper {
+    private final String myName;
+    private final Icon myIcon;
+
+    private ActionWrapper(String name, Icon icon) {
+      this(name, icon, false);
+    }
+
+    private ActionWrapper(String name, Icon icon, boolean addSeparatorAbove) {
+      super(addSeparatorAbove);
+      myName = name;
+      myIcon = icon;
+    }
+
+    public abstract void perform();
+
+    public String getText() {
+      return myName;
+    }
+
+    public Icon getIcon() {
+      return myIcon;
+    }
+  }
+
+  private static class RunListElementRenderer extends PopupListElementRenderer {
+    private JLabel myLabel;
+    private final ListPopupImpl myPopup1;
+    private final boolean myHasSideBar;
+
+    private RunListElementRenderer(ListPopupImpl popup, boolean hasSideBar) {
+      super(popup);
+
+      myPopup1 = popup;
+      myHasSideBar = hasSideBar;
+    }
+
+    @Override
+    protected JComponent createItemComponent() {
+      if (myLabel == null) {
+        myLabel = new JLabel();
+        myLabel.setPreferredSize(new JLabel("8.").getPreferredSize());
+      }
+
+      final JComponent result = super.createItemComponent();
+      result.add(myLabel, BorderLayout.WEST);
+      return result;
+    }
+
+    @Override
+    protected void customizeComponent(JList list, Object value, boolean isSelected) {
+      super.customizeComponent(list, value, isSelected);
+
+      myLabel.setVisible(myHasSideBar);
+
+      ListPopupStep<Object> step = myPopup1.getListStep();
+      boolean isSelectable = step.isSelectable(value);
+      myLabel.setEnabled(isSelectable);
+      myLabel.setIcon(null);
+
+      if (isSelected) {
+        setSelected(myLabel);
+      }
+      else {
+        setDeselected(myLabel);
+      }
+
+      if (value instanceof Wrapper) {
+        Wrapper wrapper = (Wrapper)value;
+        final int mnemonic = wrapper.getMnemonic();
+        if (mnemonic != -1) {
+          myLabel.setText(mnemonic + ".");
+          myLabel.setDisplayedMnemonicIndex(0);
+        }
+        else {
+          if (wrapper.isChecked()) {
+            myLabel.setIcon(isSelected ? AllIcons.Actions.Checked_selected : AllIcons.Actions.Checked);
+          }
+          myLabel.setText("");
+        }
+      }
+    }
+  }
+
+  private class RunListPopup extends ListPopupImpl {
+    public RunListPopup(ListPopupStep step) {
+      super(step);
+      registerActions(this);
+    }
+
+    protected RunListPopup(WizardPopup aParent, ListPopupStep aStep, Object parentValue) {
+      super(aParent, aStep, parentValue);
+      registerActions(this);
+    }
+
+    @Override
+    protected WizardPopup createPopup(WizardPopup parent, PopupStep step, Object parentValue) {
+      return new RunListPopup(parent, (ListPopupStep)step, parentValue);
+    }
+
+    @Override
+    public void handleSelect(boolean handleFinalChoices, InputEvent e) {
+      if (e instanceof MouseEvent && e.isShiftDown()) {
+        handleShiftClick(handleFinalChoices, e, this);
+        return;
+      }
+
+      _handleSelect(handleFinalChoices, e);
+    }
+
+    private void _handleSelect(boolean handleFinalChoices, InputEvent e) {
+      super.handleSelect(handleFinalChoices, e);
+    }
+
+    protected void handleShiftClick(boolean handleFinalChoices, final InputEvent inputEvent, final RunListPopup popup) {
+      myCurrentExecutor = myAlternativeExecutor;
+      popup._handleSelect(handleFinalChoices, inputEvent);
+    }
+
+    @Override
+    protected ListCellRenderer getListElementRenderer() {
+      boolean hasSideBar = false;
+      for (Object each : getListStep().getValues()) {
+        if (each instanceof Wrapper) {
+          if (((Wrapper)each).getMnemonic() != -1 || ((Wrapper)each).isChecked()) {
+            hasSideBar = true;
+            break;
+          }
+        }
+      }
+      return new RunListElementRenderer(this, hasSideBar);
+    }
+
+    public void removeSelected() {
+      final PropertiesComponent propertiesComponent = PropertiesComponent.getInstance();
+      if (!propertiesComponent.isTrueValue("run.configuration.delete.ad")) {
+        propertiesComponent.setValue("run.configuration.delete.ad", Boolean.toString(true));
+      }
+
+      final int index = getSelectedIndex();
+      if (index == -1) {
+        return;
+      }
+
+      final Object o = getListModel().get(index);
+      if (o != null && o instanceof ItemWrapper && ((ItemWrapper)o).canBeDeleted()) {
+        deleteConfiguration(myProject, (RunnerAndConfigurationSettings)((ItemWrapper)o).getValue());
+        getListModel().deleteItem(o);
+        final List<Object> values = getListStep().getValues();
+        values.remove(o);
+
+        if (index < values.size()) {
+          onChildSelectedFor(values.get(index));
+        }
+        else if (index - 1 >= 0) {
+          onChildSelectedFor(values.get(index - 1));
+        }
+      }
+    }
+  }
+}