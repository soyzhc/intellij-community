--- conflicted
+++ resolved
@@ -64,19 +64,13 @@
         winProcess.kill();
       }
       catch (Throwable e) {
-<<<<<<< HEAD
-        LOG.info("Cannot kill process tree", e);
-=======
         LOG.info("Cannot kill process", e);
->>>>>>> c20a414e
       }
     }
     else if (SystemInfo.isUnix) {
       UnixProcessManager.sendSignal(UnixProcessManager.getProcessPid(process), UnixProcessManager.SIGKILL);
     }
   }
-<<<<<<< HEAD
-=======
   
   public static int getProcessID(@NotNull Process process) {
     if (SystemInfo.isWindows) {
@@ -93,7 +87,6 @@
     }
     throw new IllegalStateException("Unknown OS: "  + SystemInfo.OS_NAME);
   }
->>>>>>> c20a414e
 
   @SuppressWarnings("deprecation")
   @NotNull
