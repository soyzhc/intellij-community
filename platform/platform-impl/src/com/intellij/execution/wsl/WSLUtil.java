--- conflicted
+++ resolved
@@ -18,6 +18,7 @@
 import java.nio.file.Path;
 import java.nio.file.Paths;
 import java.util.ArrayList;
+import java.util.Arrays;
 import java.util.Collections;
 import java.util.List;
 
@@ -47,24 +48,13 @@
     }
   };
 
-<<<<<<< HEAD
-  private static final List<WSLDistribution> DISTRIBUTIONS = Arrays.asList(
-    new WSLDistribution("DEBIAN", "Debian", "debian.exe", "Debian GNU/Linux"),
-    new WSLDistribution("KALI", "kali-linux", "kali.exe", "Kali Linux"),
-    new WSLDistribution("OPENSUSE42", "openSUSE-42", "opensuse-42.exe", "openSUSE Leap 42"),
-    new WSLDistribution("SLES12", "SLES-12", "sles-12.exe", "SUSE Linux Enterprise Server 12"),
-    new WSLDistribution("UBUNTU", "Ubuntu", "ubuntu.exe", "Ubuntu"),
-    LEGACY_WSL
-  );
-=======
-  private static final WSLDistribution.Description[] DISTRIBUTIONS = {
+  private static final List<WSLDistribution.Description> DISTRIBUTIONS = Arrays.asList(
     new WSLDistribution.Description("DEBIAN", "Debian", "debian.exe", "Debian GNU/Linux"),
-    new WSLDistribution.Description("KALI", "kali-rolling", "kali.exe", "Kali Linux"),
+    new WSLDistribution.Description("KALI", "kali-linux", "kali.exe", "Kali Linux"),
     new WSLDistribution.Description("OPENSUSE42", "openSUSE-42", "opensuse-42.exe", "openSUSE Leap 42"),
     new WSLDistribution.Description("SLES12", "SLES-12", "sles-12.exe", "SUSE Linux Enterprise Server 12"),
     new WSLDistribution.Description("UBUNTU", "Ubuntu", "ubuntu.exe", "Ubuntu")
-  };
->>>>>>> 292fcbfa
+  );
 
   /**
    * @return
@@ -84,7 +74,7 @@
     final Path executableRoot = getExecutableRootPath();
     if (executableRoot == null) return Collections.emptyList();
 
-    final List<WSLDistribution> result = new ArrayList<>(DISTRIBUTIONS.length + 1 /* LEGACY_WSL */);
+    final List<WSLDistribution> result = new ArrayList<>(DISTRIBUTIONS.size() + 1 /* LEGACY_WSL */);
 
     for (WSLDistribution.Description description : DISTRIBUTIONS) {
       final Path executablePath = executableRoot.resolve(description.exeName);
