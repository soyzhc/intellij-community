/*
 * Copyright 2000-2015 JetBrains s.r.o.
 *
 * Licensed under the Apache License, Version 2.0 (the "License");
 * you may not use this file except in compliance with the License.
 * You may obtain a copy of the License at
 *
 * http://www.apache.org/licenses/LICENSE-2.0
 *
 * Unless required by applicable law or agreed to in writing, software
 * distributed under the License is distributed on an "AS IS" BASIS,
 * WITHOUT WARRANTIES OR CONDITIONS OF ANY KIND, either express or implied.
 * See the License for the specific language governing permissions and
 * limitations under the License.
 */
package com.intellij.configurationStore

import com.intellij.openapi.application.AccessToken
import com.intellij.openapi.application.WriteAction
import com.intellij.openapi.application.ex.DecodeDefaultsUtil
import com.intellij.openapi.application.runWriteAction
import com.intellij.openapi.components.RoamingType
import com.intellij.openapi.components.impl.stores.FileStorageCoreUtil
import com.intellij.openapi.components.impl.stores.FileStorageCoreUtil.DEFAULT_EXT
import com.intellij.openapi.extensions.AbstractExtensionPointBean
import com.intellij.openapi.options.*
import com.intellij.openapi.project.ProjectBundle
import com.intellij.openapi.util.Comparing
import com.intellij.openapi.util.Condition
import com.intellij.openapi.util.JDOMUtil
import com.intellij.openapi.util.WriteExternalException
import com.intellij.openapi.util.io.FileUtil
import com.intellij.openapi.util.text.StringUtilRt
import com.intellij.openapi.vfs.*
import com.intellij.openapi.vfs.newvfs.BulkFileListener
import com.intellij.openapi.vfs.newvfs.NewVirtualFile
import com.intellij.openapi.vfs.newvfs.events.VFileContentChangeEvent
import com.intellij.openapi.vfs.newvfs.events.VFileCreateEvent
import com.intellij.openapi.vfs.newvfs.events.VFileDeleteEvent
import com.intellij.openapi.vfs.newvfs.events.VFileEvent
import com.intellij.util.*
import com.intellij.util.containers.ContainerUtil
import com.intellij.util.io.URLUtil
import com.intellij.util.messages.MessageBus
import com.intellij.util.text.UniqueNameGenerator
import gnu.trove.THashMap
import gnu.trove.THashSet
import gnu.trove.TObjectObjectProcedure
import org.jdom.Document
import org.jdom.Element
import org.xmlpull.mxp1.MXParser
import org.xmlpull.v1.XmlPullParser
import java.io.File
import java.io.IOException
import java.io.InputStream
import java.io.OutputStream
import java.nio.file.Path
import java.security.MessageDigest
import java.util.*
import java.util.function.Function

class SchemeManagerImpl<T : Scheme, MUTABLE_SCHEME : T>(val fileSpec: String,
                                                        private val processor: SchemeProcessor<T, MUTABLE_SCHEME>,
                                                        private val provider: StreamProvider?,
                                                        private val ioDirectory: Path,
                                                        val roamingType: RoamingType = RoamingType.DEFAULT,
                                                        val presentableName: String? = null,
                                                        private val isUseOldFileNameSanitize: Boolean = false,
                                                        private val messageBus: MessageBus? = null) : SchemeManager<T>(), SafeWriteRequestor {
  private val schemes = ArrayList<T>()
  private val readOnlyExternalizableSchemes = THashMap<String, T>()

  /**
   * Schemes can be lazy loaded, so, client should be able to set current scheme by name, not only by instance.
   */
  private @Volatile var currentPendingSchemeName: String? = null

  private var currentScheme: T? = null

  private var cachedVirtualDirectory: VirtualFile? = null

  private val schemeExtension: String
  private val updateExtension: Boolean

  private val filesToDelete = THashSet<String>()

  // scheme could be changed - so, hashcode will be changed - we must use identity hashing strategy
  private val schemeToInfo = THashMap<T, ExternalInfo>(ContainerUtil.identityStrategy())

  private val useVfs = messageBus != null

  init {
    if (processor is SchemeExtensionProvider) {
      schemeExtension = processor.schemeExtension
      updateExtension = processor.isUpgradeNeeded
    }
    else {
      schemeExtension = FileStorageCoreUtil.DEFAULT_EXT
      updateExtension = false
    }

    if (useVfs && (provider == null || !provider.enabled)) {
      try {
        refreshVirtualDirectoryAndAddListener()
      }
      catch (e: Throwable) {
        LOG.error(e)
      }
    }
  }

  private inner class SchemeFileTracker() : BulkFileListener.Adapter() {
    private fun isMy(file: VirtualFile) = isMy(file.nameSequence)
    private fun isMy(name: CharSequence) = name.endsWith(schemeExtension, ignoreCase = true) && (processor !is LazySchemeProcessor || processor.isSchemeFile(name))

    override fun after(events: MutableList<out VFileEvent>) {
      eventLoop@ for (event in events) {
        if (event.requestor is SchemeManagerImpl<*, *>) {
          continue
        }

        fun isMyDirectory(parent: VirtualFile) = cachedVirtualDirectory.let { if (it == null) ioDirectory.systemIndependentPath == parent.path else it == parent }

        when (event) {
          is VFileContentChangeEvent -> {
            if (!isMy(event.file) || !isMyDirectory(event.file.parent)) {
              continue@eventLoop
            }

            val oldCurrentScheme = currentScheme
            findExternalizableSchemeByFileName(event.file.name)?.let {
              removeScheme(it)
              processor.onSchemeDeleted(it)
            }

            updateCurrentScheme(oldCurrentScheme, readSchemeFromFile(event.file, false)?.let {
              processor.initScheme(it)
              processor.onSchemeAdded(it)
              it
            })
          }

          is VFileCreateEvent -> {
            if (isMy(event.childName)) {
              if (isMyDirectory(event.parent)) {
                event.file?.let { schemeCreatedExternally(it) }
              }
            }
            else if (event.file?.isDirectory ?: false) {
              val dir = virtualDirectory
              if (event.file == dir) {
                for (file in dir!!.children) {
                  if (isMy(file)) {
                    schemeCreatedExternally(file)
                  }
                }
              }
            }
          }
          is VFileDeleteEvent -> {
            val oldCurrentScheme = currentScheme
            if (event.file.isDirectory) {
              val dir = virtualDirectory
              if (event.file == dir) {
                cachedVirtualDirectory = null
                removeExternalizableSchemes()
              }
            }
            else if (isMy(event.file) && isMyDirectory(event.file.parent)) {
              val scheme = findExternalizableSchemeByFileName(event.file.name) ?: continue@eventLoop
              removeScheme(scheme)
              processor.onSchemeDeleted(scheme)
            }

            updateCurrentScheme(oldCurrentScheme)
          }
        }
      }
    }

    private fun schemeCreatedExternally(file: VirtualFile) {
      val readScheme = readSchemeFromFile(file, false)
      if (readScheme != null) {
        processor.initScheme(readScheme)
        processor.onSchemeAdded(readScheme)
      }
    }

    private fun updateCurrentScheme(oldScheme: T?, newScheme: T? = null) {
      if (currentScheme != null) {
        return
      }

      if (oldScheme != currentScheme) {
        val scheme = newScheme ?: schemes.firstOrNull()
        currentPendingSchemeName = null
        currentScheme = scheme
        // must be equals by reference
        if (oldScheme !== scheme) {
          processor.onCurrentSchemeSwitched(oldScheme, scheme)
        }
      }
      else if (newScheme != null) {
        processPendingCurrentSchemeName(newScheme)
      }
    }
  }

  private fun refreshVirtualDirectoryAndAddListener() {
    // store refreshes root directory, so, we don't need to use refreshAndFindFile
    val directory = LocalFileSystem.getInstance().findFileByPath(ioDirectory.systemIndependentPath) ?: return

    this.cachedVirtualDirectory = directory
    directory.children
    if (directory is NewVirtualFile) {
      directory.markDirty()
    }

    directory.refresh(true, false)
  }

  override fun loadBundledScheme(resourceName: String, requestor: Any, convertor: ThrowableConvertor<Element, T, Throwable>) {
    try {
      val url = if (requestor is AbstractExtensionPointBean)
        requestor.loaderForClass.getResource(resourceName)
      else
        DecodeDefaultsUtil.getDefaults(requestor, resourceName)
      if (url == null) {
        LOG.error("Cannot read scheme from $resourceName")
        return
      }

      val element = loadElement(URLUtil.openStream(url))
      val scheme = convertor.convert(element)
      if (processor.isExternalizable(scheme)) {
        val fileName = PathUtilRt.getFileName(url.path)
        val extension = getFileExtension(fileName, true)
        val info = ExternalInfo(fileName.substring(0, fileName.length - extension.length), extension)
        info.digest = element.digest()
        info.schemeName = scheme.name
        val oldInfo = schemeToInfo.put(scheme, info)
        LOG.assertTrue(oldInfo == null)
        val oldScheme = readOnlyExternalizableSchemes.put(scheme.name, scheme)
        if (oldScheme != null) {
          LOG.warn("Duplicated scheme ${scheme.name} - old: $oldScheme, new $scheme")
        }
      }

      schemes.add(scheme)
    }
    catch (e: Throwable) {
      LOG.error("Cannot read scheme from $resourceName", e)
    }
  }

  private fun getFileExtension(fileName: CharSequence, allowAny: Boolean): String {
    return if (StringUtilRt.endsWithIgnoreCase(fileName, schemeExtension)) {
      schemeExtension
    }
    else if (StringUtilRt.endsWithIgnoreCase(fileName, DEFAULT_EXT)) {
      DEFAULT_EXT
    }
    else if (allowAny) {
      PathUtil.getFileExtension(fileName.toString())!!
    }
    else {
      throw IllegalStateException("Scheme file extension $fileName is unknown, must be filtered out")
    }
  }

  override fun loadSchemes(): Collection<T> {
    val newSchemesOffset = schemes.size
    if (provider != null && provider.enabled) {
      provider.processChildren(fileSpec, roamingType, { canRead(it) }) { name, input, readOnly ->
        catchAndLog(name) {
          input.use {
            val scheme = loadScheme(name, it, true)
            if (readOnly && scheme != null) {
              readOnlyExternalizableSchemes.put(scheme.name, scheme)
            }
          }
        }
        true
      }
    }
    else {
      ioDirectory.directoryStreamIfExists({ canRead(it.fileName.toString()) }) {
        for (file in it) {
          if (file.isDirectory()) {
            continue
          }

          catchAndLog(file.fileName.toString()) { filename ->
            file.inputStream()?.use { loadScheme(filename, it, true) }
          }
        }
      }
    }

    val list = SmartList<T>()
    @Suppress("UNCHECKED_CAST")
    for (i in newSchemesOffset..schemes.size - 1) {
      val scheme = schemes.get(i) as MUTABLE_SCHEME
      processor.initScheme(scheme)
      list.add(scheme)

      @Suppress("UNCHECKED_CAST")
      processPendingCurrentSchemeName(scheme)
    }

    messageBus?.let { it.connect().subscribe(VirtualFileManager.VFS_CHANGES, SchemeFileTracker()) }

    return list
  }

  fun reload() {
    // we must not remove non-persistent (e.g. predefined) schemes, because we cannot load it (obviously)
    removeExternalizableSchemes()

    loadSchemes()
  }

  private fun removeExternalizableSchemes() {
    // todo check is bundled/read-only schemes correctly handled
    for (i in schemes.indices.reversed()) {
      val scheme = schemes.get(i)
      if (processor.getState(scheme) != SchemeState.NON_PERSISTENT) {
        if (scheme == currentScheme) {
          currentScheme = null
        }

        @Suppress("UNCHECKED_CAST")
        processor.onSchemeDeleted(scheme as MUTABLE_SCHEME)
      }
    }
    retainExternalInfo(schemes)
  }

  private fun findExternalizableSchemeByFileName(fileName: String): MUTABLE_SCHEME? {
    for (scheme in schemes) {
      @Suppress("UNCHECKED_CAST")
      if (fileName == "${scheme.fileName}$schemeExtension") {
        return scheme as MUTABLE_SCHEME
      }
    }
    return null
  }

  private fun isOverwriteOnLoad(existingScheme: T): Boolean {
    if (readOnlyExternalizableSchemes.get(existingScheme.name) === existingScheme) {
      // so, bundled scheme is shadowed
      return true
    }

    val info = schemeToInfo.get(existingScheme)
    // scheme from file with old extension, so, we must ignore it
    return info != null && schemeExtension != info.fileExtension
  }

  private inner class SchemeDataHolderImpl(private val bytes: ByteArray, private val externalInfo: ExternalInfo) : SchemeDataHolder {
    override fun read(): Element = loadElement(bytes.inputStream())

    override fun updateDigest() {
      schemeToInfo.forEachEntry({ k, v ->
        if (v !== externalInfo) {
          return@forEachEntry true
        }

        @Suppress("UNCHECKED_CAST")
        try {
          externalInfo.digest = (processor.writeScheme(k as MUTABLE_SCHEME) as Element).digest()
        }
        catch (e: WriteExternalException) {
          LOG.error("Cannot update digest", e)
        }
        false
      })
    }
  }

<<<<<<< HEAD
  private fun loadScheme(fileName: CharSequence, input: InputStream, duringLoad: Boolean): MUTABLE_SCHEME? {
    try {
      return doLoadScheme(fileName, input, duringLoad)
    }
    catch (e: Throwable) {
      LOG.error("Cannot read scheme $fileName", e)
      return null
    }
  }

  private fun doLoadScheme(fileName: CharSequence, input: InputStream, duringLoad: Boolean): MUTABLE_SCHEME? {
=======
  private fun loadScheme(fileName: CharSequence, input: InputStream, duringLoad: Boolean): E? {
>>>>>>> 481ee91c
    val extension = getFileExtension(fileName, false)
    if (duringLoad && filesToDelete.isNotEmpty() && filesToDelete.contains(fileName.toString())) {
      LOG.warn("Scheme file \"$fileName\" is not loaded because marked to delete")
      return null
    }

    val fileNameWithoutExtension = fileName.subSequence(0, fileName.length - extension.length).toString()
    fun checkExisting(schemeName: String): Boolean {
      if (!duringLoad) {
        return true
      }

      findSchemeByName(schemeName)?.let { existingScheme ->
        if (processor.isExternalizable(existingScheme) && isOverwriteOnLoad(existingScheme)) {
          removeScheme(existingScheme)
        }
        else {
          if (schemeExtension != extension && schemeToInfo.get(existingScheme as Scheme)?.fileNameWithoutExtension == fileNameWithoutExtension) {
            // 1.oldExt is loading after 1.newExt - we should delete 1.oldExt
            filesToDelete.add(fileName.toString())
          }
          else {
            // We don't load scheme with duplicated name - if we generate unique name for it, it will be saved then with new name.
            // It is not what all can expect. Such situation in most cases indicates error on previous level, so, we just warn about it.
            LOG.warn("Scheme file \"$fileName\" is not loaded because defines duplicated name \"$schemeName\"")
          }
          return false
        }
      }

      return true
    }

    fun createInfo(schemeName: String, element: Element?): ExternalInfo {
      val info = ExternalInfo(fileNameWithoutExtension, extension)
      element?.let {
        info.digest = it.digest()
      }
      info.schemeName = schemeName
      return info
    }

    var scheme: MUTABLE_SCHEME? = null
    if (processor is LazySchemeProcessor) {
      val bytes = input.readBytes()
      val parser = MXParser()
      parser.setInput(bytes.inputStream().reader())
      var eventType = parser.eventType
      read@ do {
        when (eventType) {
          XmlPullParser.START_TAG -> {
            if (!isUseOldFileNameSanitize || parser.name != "component") {
              var name: String? = null
              if (isUseOldFileNameSanitize && parser.name == "profile") {
                eventType = parser.next()
                findName@ while (eventType != XmlPullParser.END_DOCUMENT) {
                  when (eventType) {
                    XmlPullParser.START_TAG -> {
                      if (parser.name == "option" && parser.getAttributeValue(null, "name") == "myName") {
                        name = parser.getAttributeValue(null, "value")
                        break@findName
                      }
                    }
                  }

                  eventType = parser.next()
                }
              }

              val attributeProvider = Function<String, String?> { parser.getAttributeValue(null, it) }
              val schemeName = name ?: processor.getName(attributeProvider)
              if (!checkExisting(schemeName)) {
                return null
              }

              val externalInfo = createInfo(schemeName, null)
              scheme = processor.createScheme(SchemeDataHolderImpl(bytes, externalInfo), schemeName, attributeProvider, duringLoad)
              schemeToInfo.put(scheme, externalInfo)
              break@read
            }
          }
        }
        eventType = parser.next()
      }
      while (eventType != XmlPullParser.END_DOCUMENT)
    }
    else {
      val element = loadElement(input)
      scheme = (processor as NonLazySchemeProcessor).readScheme(element, duringLoad) ?: return null
      val schemeName = scheme.name
      if (!checkExisting(schemeName)) {
        return null
      }

      schemeToInfo.put(scheme, createInfo(schemeName, element))
    }

    @Suppress("UNCHECKED_CAST")
    if (duringLoad) {
      schemes.add(scheme as T)
    }
    else {
      addScheme(scheme as T)
    }
    return scheme
  }

  private val T.fileName: String?
    get() = schemeToInfo.get(this)?.fileNameWithoutExtension

  private fun canRead(name: CharSequence) = (updateExtension && name.endsWith(DEFAULT_EXT, true) || name.endsWith(schemeExtension, true)) && (processor !is LazySchemeProcessor || processor.isSchemeFile(name))

  private fun readSchemeFromFile(file: VirtualFile, duringLoad: Boolean): MUTABLE_SCHEME? {
    val fileName = file.nameSequence
    if (file.isDirectory || !canRead(fileName)) {
      return null
    }

    catchAndLog(fileName) {
      return file.inputStream.use { loadScheme(fileName, it, duringLoad) }
    }

    return null
  }

  fun save(errors: MutableList<Throwable>) {
    var hasSchemes = false
    val nameGenerator = UniqueNameGenerator()
    val schemesToSave = SmartList<MUTABLE_SCHEME>()
    for (scheme in schemes) {
      val state = processor.getState(scheme)
      if (state == SchemeState.NON_PERSISTENT) {
        continue
      }

      hasSchemes = true

      if (state != SchemeState.UNCHANGED) {
        @Suppress("UNCHECKED_CAST")
        schemesToSave.add(scheme as MUTABLE_SCHEME)
      }

      val fileName = scheme.fileName
      if (fileName != null && !isRenamed(scheme)) {
        nameGenerator.addExistingName(fileName)
      }
    }

    for (scheme in schemesToSave) {
      try {
        saveScheme(scheme, nameGenerator)
      }
      catch (e: Throwable) {
        errors.add(RuntimeException("Cannot save scheme $fileSpec/$scheme", e))
      }
    }

    if (!filesToDelete.isEmpty) {
      deleteFiles(errors)
      // remove empty directory only if some file was deleted - avoid check on each save
      if (!hasSchemes && (provider == null || !provider.enabled)) {
        removeDirectoryIfEmpty(errors)
      }
    }
  }

  private fun removeDirectoryIfEmpty(errors: MutableList<Throwable>) {
    ioDirectory.directoryStreamIfExists {
      for (file in it) {
        if (!file.isHidden()) {
          LOG.info("Directory ${ioDirectory.fileName} is not deleted: at least one file ${file.fileName} exists")
          return@removeDirectoryIfEmpty
        }
      }
    }

    LOG.info("Remove schemes directory ${ioDirectory.fileName}")
    cachedVirtualDirectory = null

    var deleteUsingIo = !useVfs
    if (!deleteUsingIo) {
      virtualDirectory?.let {
        runWriteAction {
          try {
            it.delete(this)
          }
          catch (e: IOException) {
            deleteUsingIo = true
            errors.add(e)
          }
        }
      }
    }

    if (deleteUsingIo) {
      errors.catch { ioDirectory.deleteRecursively() }
    }
  }

  private fun saveScheme(scheme: MUTABLE_SCHEME, nameGenerator: UniqueNameGenerator) {
    var externalInfo: ExternalInfo? = schemeToInfo.get(scheme)
    val currentFileNameWithoutExtension = externalInfo?.fileNameWithoutExtension
    val parent = processor.writeScheme(scheme)
    val element = if (parent is Element) parent else (parent as Document).detachRootElement()
    if (JDOMUtil.isEmpty(element)) {
      externalInfo?.scheduleDelete()
      return
    }

    var fileNameWithoutExtension = currentFileNameWithoutExtension
    if (fileNameWithoutExtension == null || isRenamed(scheme)) {
      fileNameWithoutExtension = nameGenerator.generateUniqueName(FileUtil.sanitizeFileName(scheme.name, isUseOldFileNameSanitize))
    }

    val newDigest = element!!.digest()
    if (externalInfo != null && currentFileNameWithoutExtension === fileNameWithoutExtension && externalInfo.isDigestEquals(newDigest)) {
      return
    }

    // save only if scheme differs from bundled
    val bundledScheme = readOnlyExternalizableSchemes.get(scheme.name)
    if (bundledScheme != null && schemeToInfo.get(bundledScheme)?.isDigestEquals(newDigest) ?: false) {
      externalInfo?.scheduleDelete()
      return
    }

    val fileName = fileNameWithoutExtension!! + schemeExtension
    // file will be overwritten, so, we don't need to delete it
    filesToDelete.remove(fileName)

    // stream provider always use LF separator
    val byteOut = element.toBufferExposingByteArray()

    var providerPath: String?
    if (provider != null && provider.enabled) {
      providerPath = fileSpec + '/' + fileName
      if (!provider.isApplicable(providerPath, roamingType)) {
        providerPath = null
      }
    }
    else {
      providerPath = null
    }

    // if another new scheme uses old name of this scheme, so, we must not delete it (as part of rename operation)
    val renamed = externalInfo != null && fileNameWithoutExtension !== currentFileNameWithoutExtension && nameGenerator.value(currentFileNameWithoutExtension)
    if (providerPath == null) {
      if (useVfs) {
        var file: VirtualFile? = null
        var dir = virtualDirectory
        if (dir == null || !dir.isValid) {
          dir = createDir(ioDirectory, this)
          cachedVirtualDirectory = dir
        }

        if (renamed) {
          file = dir.findChild(externalInfo!!.fileName)
          if (file != null) {
            runWriteAction {
              file!!.rename(this, fileName)
            }
          }
        }

        if (file == null) {
          file = getFile(fileName, dir, this)
        }

        runWriteAction {
          file!!.getOutputStream(this).use {
            byteOut.writeTo(it)
          }
        }
      }
      else {
        if (renamed) {
          externalInfo!!.scheduleDelete()
        }
        ioDirectory.resolve(fileName).write(byteOut.internalBuffer, 0, byteOut.size())
      }
    }
    else {
      if (renamed) {
        externalInfo!!.scheduleDelete()
      }
      provider!!.write(providerPath, byteOut.internalBuffer, byteOut.size(), roamingType)
    }

    if (externalInfo == null) {
      externalInfo = ExternalInfo(fileNameWithoutExtension, schemeExtension)
      schemeToInfo.put(scheme, externalInfo)
    }
    else {
      externalInfo.setFileNameWithoutExtension(fileNameWithoutExtension, schemeExtension)
    }
    externalInfo.digest = newDigest
    externalInfo.schemeName = scheme.name
  }

  private fun ExternalInfo.scheduleDelete() {
    filesToDelete.add(fileName)
  }

  private fun isRenamed(scheme: T): Boolean {
    val info = schemeToInfo.get(scheme)
    return info != null && scheme.name != info.schemeName
  }

  private fun deleteFiles(errors: MutableList<Throwable>) {
    val deleteUsingIo: Boolean
    if (provider != null && provider.enabled) {
      deleteUsingIo = false
      for (name in filesToDelete) {
        errors.catch {
          val spec = "$fileSpec/$name"
          if (provider.isApplicable(spec, roamingType)) {
            provider.delete(spec, roamingType)
          }
        }
      }
    }
    else if (!useVfs) {
      deleteUsingIo = true
    }
    else {
      val dir = virtualDirectory
      deleteUsingIo = dir == null
      if (!deleteUsingIo) {
        var token: AccessToken? = null
        try {
          for (file in dir!!.children) {
            if (filesToDelete.contains(file.name)) {
              if (token == null) {
                token = WriteAction.start()
              }

              errors.catch {
                file.delete(this)
              }
            }
          }
        }
        finally {
          token?.finish()
        }
      }
    }

    if (deleteUsingIo) {
      for (name in filesToDelete) {
        errors.catch { ioDirectory.resolve(name).delete() }
      }
    }

    filesToDelete.clear()
  }

  private val virtualDirectory: VirtualFile?
    get() {
      var result = cachedVirtualDirectory
      if (result == null) {
        result = LocalFileSystem.getInstance().findFileByPath(ioDirectory.systemIndependentPath)
        cachedVirtualDirectory = result
      }
      return result
    }

  override fun getRootDirectory(): File = ioDirectory.toFile()

  override fun setSchemes(newSchemes: List<T>, newCurrentScheme: T?, removeCondition: Condition<T>?) {
    val oldCurrentScheme = currentScheme
    if (removeCondition == null) {
      schemes.clear()
    }
    else {
      schemes.removeAll { removeCondition.value(it) }
    }

    retainExternalInfo(newSchemes)

    schemes.addAll(newSchemes)

    if (oldCurrentScheme != newCurrentScheme) {
      val newScheme: T?
      if (newCurrentScheme != null) {
        currentScheme = newCurrentScheme
        newScheme = newCurrentScheme
      }
      else if (oldCurrentScheme != null && !schemes.contains(oldCurrentScheme)) {
        newScheme = schemes.firstOrNull()
        currentScheme = newScheme
      }
      else {
        newScheme = null
      }

      if (oldCurrentScheme != newScheme) {
        processor.onCurrentSchemeSwitched(oldCurrentScheme, newScheme)
      }
    }
  }

  private fun retainExternalInfo(newSchemes: List<T>) {
    if (schemeToInfo.isEmpty) {
      return
    }

    schemeToInfo.retainEntries(TObjectObjectProcedure { scheme, info ->
      if (readOnlyExternalizableSchemes[scheme.name] == scheme) {
        return@TObjectObjectProcedure true
      }

      for (t in newSchemes) {
        // by identity
        if (t === scheme) {
          if (filesToDelete.isNotEmpty()) {
            filesToDelete.remove("${info.fileName}")
          }
          return@TObjectObjectProcedure true
        }
      }

      info.scheduleDelete()
      false
    })
  }

  override fun addNewScheme(scheme: T, replaceExisting: Boolean) {
    var toReplace = -1
    for (i in schemes.indices) {
      val existing = schemes.get(i)
      if (existing.name == scheme.name) {
        if (!Comparing.equal<Class<out Scheme>>(existing.javaClass, scheme.javaClass)) {
          LOG.warn("'${scheme.name}' ${existing.javaClass.simpleName} replaced with ${scheme.javaClass.simpleName}")
        }

        toReplace = i
        if (replaceExisting && processor.isExternalizable(existing)) {
          val oldInfo = schemeToInfo.remove(existing)
          if (oldInfo != null && processor.isExternalizable(scheme) && !schemeToInfo.containsKey(scheme)) {
            schemeToInfo.put(scheme, oldInfo)
          }
        }
        break
      }
    }
    if (toReplace == -1) {
      schemes.add(scheme)
    }
    else if (replaceExisting || !processor.isExternalizable(scheme)) {
      schemes.set(toReplace, scheme)
    }
    else {
      (scheme as ExternalizableScheme).renameScheme(UniqueNameGenerator.generateUniqueName(scheme.name, collectExistingNames(schemes)))
      schemes.add(scheme)
    }

    if (processor.isExternalizable(scheme) && filesToDelete.isNotEmpty()) {
      val info = schemeToInfo.get(scheme)
      if (info != null) {
        filesToDelete.remove("${info.fileName}")
      }
    }

    processPendingCurrentSchemeName(scheme)
  }

  private fun collectExistingNames(schemes: Collection<T>): Collection<String> {
    val result = THashSet<String>(schemes.size)
    for (scheme in schemes) {
      result.add(scheme.name)
    }
    return result
  }

  override fun clearAllSchemes() {
    schemeToInfo.forEachValue {
      it.scheduleDelete()
      true
    }

    currentScheme = null
    schemes.clear()
    schemeToInfo.clear()
  }

  override fun getAllSchemes(): List<T> = Collections.unmodifiableList(schemes)

  override fun isEmpty() = schemes.isEmpty()

  override fun findSchemeByName(schemeName: String): T? {
    for (scheme in schemes) {
      if (scheme.name == schemeName) {
        return scheme
      }
    }
    return null
  }

  override fun setCurrent(scheme: T?, notify: Boolean) {
    currentPendingSchemeName = null

    val oldCurrent = currentScheme
    currentScheme = scheme
    if (notify && oldCurrent !== scheme) {
      processor.onCurrentSchemeSwitched(oldCurrent, scheme)
    }
  }

  override fun setCurrentSchemeName(schemeName: String?, notify: Boolean) {
    currentPendingSchemeName = schemeName
    val scheme = if (schemeName == null) null else findSchemeByName(schemeName)
    // don't set current scheme if no scheme by name - pending resolution (see currentSchemeName field comment)
    if (scheme != null || schemeName == null) {
      setCurrent(scheme, notify)
    }
  }

  override fun getCurrentScheme() = currentScheme

  override fun getCurrentSchemeName() = currentScheme?.name ?: currentPendingSchemeName

  private fun processPendingCurrentSchemeName(newScheme: T) {
    if (newScheme.name == currentPendingSchemeName) {
      setCurrent(newScheme, false)
    }
  }

  override fun removeScheme(scheme: T) {
    for (i in schemes.size - 1 downTo 0) {
      val s = schemes[i]
      if (scheme.name == s.name) {
        if (currentScheme == s) {
          currentScheme = null
        }

        if (processor.isExternalizable(s)) {
          schemeToInfo.remove(s)?.scheduleDelete()
        }
        schemes.removeAt(i)
        break
      }
    }
  }

  override fun getAllSchemeNames() = if (schemes.isEmpty()) emptyList() else schemes.map { it.name }

  override fun isMetadataEditable(scheme: T) = !readOnlyExternalizableSchemes.containsKey(scheme.name)

  private class ExternalInfo(var fileNameWithoutExtension: String, var fileExtension: String?) {
    // we keep it to detect rename
    var schemeName: String? = null

    var digest: ByteArray? = null

    val fileName: String
      get() = "$fileNameWithoutExtension$fileExtension"

    fun setFileNameWithoutExtension(nameWithoutExtension: String, extension: String) {
      fileNameWithoutExtension = nameWithoutExtension
      fileExtension = extension
    }

    fun isDigestEquals(newDigest: ByteArray) = Arrays.equals(digest, newDigest)

    override fun toString() = fileName
  }

  override fun toString() = fileSpec
}

private fun ExternalizableScheme.renameScheme(newName: String) {
  if (newName != name) {
    name = newName
    LOG.assertTrue(newName == name)
  }
}

private inline fun MutableList<Throwable>.catch(runnable: () -> Unit) {
  try {
    runnable()
  }
  catch (e: Throwable) {
    add(e)
  }
}

fun createDir(ioDir: Path, requestor: Any): VirtualFile {
  ioDir.createDirectories()
  val parentFile = ioDir.parent
  val parentVirtualFile = (if (parentFile == null) null else VfsUtil.createDirectoryIfMissing(parentFile.systemIndependentPath)) ?: throw IOException(ProjectBundle.message("project.configuration.save.file.not.found", parentFile))
  return getFile(ioDir.fileName.toString(), parentVirtualFile, requestor)
}

fun getFile(fileName: String, parent: VirtualFile, requestor: Any): VirtualFile {
  return parent.findChild(fileName) ?: runWriteAction { parent.createChildData(requestor, fileName) }
}

<<<<<<< HEAD
class DigestOutputStream(val digest: MessageDigest) : OutputStream() {
  override fun write(b: Int) {
    digest.update(b.toByte())
  }

  override fun write(b: ByteArray, off: Int, len: Int) {
    digest.update(b, off, len)
  }

  override fun toString(): String {
    return "[Digest Output Stream] " + digest.toString()
  }
}

fun Element.digest(): ByteArray {
  // sha-1 is enough, sha-256 is slower, see https://www.nayuki.io/page/native-hash-functions-for-java
  val digest = MessageDigest.getInstance("SHA-1")
  serializeElementToBinary(this, DigestOutputStream(digest))
  return digest.digest()
=======
private inline fun catchAndLog(fileName: CharSequence, runnable: (fileName: CharSequence) -> Unit) {
  try {
    runnable(fileName)
  }
  catch (e: Throwable) {
    LOG.error("Cannot read scheme $fileName", e)
  }
>>>>>>> 481ee91c
}<|MERGE_RESOLUTION|>--- conflicted
+++ resolved
@@ -366,33 +366,7 @@
           return@forEachEntry true
         }
 
-        @Suppress("UNCHECKED_CAST")
-        try {
-          externalInfo.digest = (processor.writeScheme(k as MUTABLE_SCHEME) as Element).digest()
-        }
-        catch (e: WriteExternalException) {
-          LOG.error("Cannot update digest", e)
-        }
-        false
-      })
-    }
-  }
-
-<<<<<<< HEAD
-  private fun loadScheme(fileName: CharSequence, input: InputStream, duringLoad: Boolean): MUTABLE_SCHEME? {
-    try {
-      return doLoadScheme(fileName, input, duringLoad)
-    }
-    catch (e: Throwable) {
-      LOG.error("Cannot read scheme $fileName", e)
-      return null
-    }
-  }
-
-  private fun doLoadScheme(fileName: CharSequence, input: InputStream, duringLoad: Boolean): MUTABLE_SCHEME? {
-=======
   private fun loadScheme(fileName: CharSequence, input: InputStream, duringLoad: Boolean): E? {
->>>>>>> 481ee91c
     val extension = getFileExtension(fileName, false)
     if (duringLoad && filesToDelete.isNotEmpty() && filesToDelete.contains(fileName.toString())) {
       LOG.warn("Scheme file \"$fileName\" is not loaded because marked to delete")
@@ -991,7 +965,6 @@
   return parent.findChild(fileName) ?: runWriteAction { parent.createChildData(requestor, fileName) }
 }
 
-<<<<<<< HEAD
 class DigestOutputStream(val digest: MessageDigest) : OutputStream() {
   override fun write(b: Int) {
     digest.update(b.toByte())
@@ -1011,7 +984,8 @@
   val digest = MessageDigest.getInstance("SHA-1")
   serializeElementToBinary(this, DigestOutputStream(digest))
   return digest.digest()
-=======
+}
+
 private inline fun catchAndLog(fileName: CharSequence, runnable: (fileName: CharSequence) -> Unit) {
   try {
     runnable(fileName)
@@ -1019,5 +993,4 @@
   catch (e: Throwable) {
     LOG.error("Cannot read scheme $fileName", e)
   }
->>>>>>> 481ee91c
 }